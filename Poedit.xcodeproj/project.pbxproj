// !$*UTF8*$!
{
	archiveVersion = 1;
	classes = {
	};
	objectVersion = 46;
	objects = {

/* Begin PBXBuildFile section */
		B20960F319928C8500A2EB13 /* GettextToolsDummy.c in Sources */ = {isa = PBXBuildFile; fileRef = B20960F219928C8500A2EB13 /* GettextToolsDummy.c */; };
		B21FB781179D51BE003F45AC /* libexpat.dylib in Frameworks */ = {isa = PBXBuildFile; fileRef = B21FB780179D51BE003F45AC /* libexpat.dylib */; };
		B2284A53183BE3B300E097C7 /* PFMoveApplication.m in Sources */ = {isa = PBXBuildFile; fileRef = B2284A51183BE3B300E097C7 /* PFMoveApplication.m */; settings = {COMPILER_FLAGS = "-fno-objc-arc"; }; };
		B2284A55183BE68200E097C7 /* Security.framework in Frameworks */ = {isa = PBXBuildFile; fileRef = B2284A54183BE68200E097C7 /* Security.framework */; };
		B22A5C7A184E4B6B0034BEFD /* window-close@2x.png in Resources */ = {isa = PBXBuildFile; fileRef = B22A5C79184E4B6B0034BEFD /* window-close@2x.png */; };
		B22A5C82184E4B870034BEFD /* poedit-validate@2x.png in Resources */ = {isa = PBXBuildFile; fileRef = B22A5C7B184E4B870034BEFD /* poedit-validate@2x.png */; };
		B22A5C83184E4B870034BEFD /* edit-delete@2x.png in Resources */ = {isa = PBXBuildFile; fileRef = B22A5C7C184E4B870034BEFD /* edit-delete@2x.png */; };
		B22A5C84184E4B870034BEFD /* document-new@2x.png in Resources */ = {isa = PBXBuildFile; fileRef = B22A5C7D184E4B870034BEFD /* document-new@2x.png */; };
		B22A5C85184E4B870034BEFD /* poedit-comment@2x.png in Resources */ = {isa = PBXBuildFile; fileRef = B22A5C7E184E4B870034BEFD /* poedit-comment@2x.png */; };
		B22A5C86184E4B870034BEFD /* document-properties@2x.png in Resources */ = {isa = PBXBuildFile; fileRef = B22A5C7F184E4B870034BEFD /* document-properties@2x.png */; };
		B22A5C87184E4B870034BEFD /* poedit-update@2x.png in Resources */ = {isa = PBXBuildFile; fileRef = B22A5C80184E4B870034BEFD /* poedit-update@2x.png */; };
		B22A5C88184E4B870034BEFD /* poedit-fuzzy@2x.png in Resources */ = {isa = PBXBuildFile; fileRef = B22A5C81184E4B870034BEFD /* poedit-fuzzy@2x.png */; };
		B22C5F0A17DDC67400ECAFD1 /* language.cpp in Sources */ = {isa = PBXBuildFile; fileRef = B22C5F0817DDC67400ECAFD1 /* language.cpp */; };
		B23D1F7118142D1900E6B212 /* dump_legacy_tm.cpp in Sources */ = {isa = PBXBuildFile; fileRef = B23D1F5E18142CAB00E6B212 /* dump_legacy_tm.cpp */; };
		B23D1F731814470200E6B212 /* dump-legacy-tm in Copy Auxiliary Binaries */ = {isa = PBXBuildFile; fileRef = B23D1F6418142CF400E6B212 /* dump-legacy-tm */; };
		B24ACD5F16F6201F00399242 /* Cocoa.framework in Frameworks */ = {isa = PBXBuildFile; fileRef = B24ACD5E16F6201F00399242 /* Cocoa.framework */; };
		B24ACD6916F6201F00399242 /* InfoPlist.strings in Resources */ = {isa = PBXBuildFile; fileRef = B24ACD6716F6201F00399242 /* InfoPlist.strings */; };
		B24ACD8416F6263900399242 /* Poedit.iconset in Resources */ = {isa = PBXBuildFile; fileRef = B24ACD8316F6263900399242 /* Poedit.iconset */; };
		B256797517075E6000C52BC5 /* Sparkle.framework in Frameworks */ = {isa = PBXBuildFile; fileRef = B256797417075E6000C52BC5 /* Sparkle.framework */; };
		B2567977170763B700C52BC5 /* libwx_osx_cocoa_static.a in Frameworks */ = {isa = PBXBuildFile; fileRef = B2567976170763B700C52BC5 /* libwx_osx_cocoa_static.a */; };
		B2579C7F1920BFA000BEBC31 /* NSObject+REResponder.m in Sources */ = {isa = PBXBuildFile; fileRef = B2579C7E1920BFA000BEBC31 /* NSObject+REResponder.m */; settings = {COMPILER_FLAGS = "-fno-objc-arc"; }; };
		B2579C821920C02C00BEBC31 /* REUtil.m in Sources */ = {isa = PBXBuildFile; fileRef = B2579C811920C02C00BEBC31 /* REUtil.m */; settings = {COMPILER_FLAGS = "-fno-objc-arc"; }; };
		B26897B4197A830200B42764 /* MoveApplication.strings in Resources */ = {isa = PBXBuildFile; fileRef = B26897B2197A830200B42764 /* MoveApplication.strings */; };
		B26D064F182506E40069C378 /* languagectrl.cpp in Sources */ = {isa = PBXBuildFile; fileRef = B26D064D182506E40069C378 /* languagectrl.cpp */; };
		B26D0655182697200069C378 /* welcomescreen.cpp in Sources */ = {isa = PBXBuildFile; fileRef = B26D0653182697200069C378 /* welcomescreen.cpp */; };
		B26D06581826A22C0069C378 /* PoeditWelcome.png in Resources */ = {isa = PBXBuildFile; fileRef = B26D06561826A22C0069C378 /* PoeditWelcome.png */; };
		B26D06591826A22C0069C378 /* PoeditWelcome@2x.png in Resources */ = {isa = PBXBuildFile; fileRef = B26D06571826A22C0069C378 /* PoeditWelcome@2x.png */; };
		B28F1CAA16F627170018AF7E /* GenericTranslation.iconset in Resources */ = {isa = PBXBuildFile; fileRef = B28F1CA916F627170018AF7E /* GenericTranslation.iconset */; };
		B28F1CE616F629D30018AF7E /* catalog.cpp in Sources */ = {isa = PBXBuildFile; fileRef = B28F1CAC16F629D30018AF7E /* catalog.cpp */; };
		B28F1CE716F629D30018AF7E /* edapp.cpp in Sources */ = {isa = PBXBuildFile; fileRef = B28F1CAE16F629D30018AF7E /* edapp.cpp */; };
		B28F1CE816F629D30018AF7E /* edframe.cpp in Sources */ = {isa = PBXBuildFile; fileRef = B28F1CB016F629D30018AF7E /* edframe.cpp */; };
		B28F1CE916F629D30018AF7E /* attentionbar.cpp in Sources */ = {isa = PBXBuildFile; fileRef = B28F1CB116F629D30018AF7E /* attentionbar.cpp */; };
		B28F1CEA16F629D30018AF7E /* cat_sorting.cpp in Sources */ = {isa = PBXBuildFile; fileRef = B28F1CB316F629D30018AF7E /* cat_sorting.cpp */; };
		B28F1CEB16F629D30018AF7E /* chooselang.cpp in Sources */ = {isa = PBXBuildFile; fileRef = B28F1CB616F629D30018AF7E /* chooselang.cpp */; };
		B28F1CEC16F629D30018AF7E /* commentdlg.cpp in Sources */ = {isa = PBXBuildFile; fileRef = B28F1CB716F629D30018AF7E /* commentdlg.cpp */; };
		B28F1CED16F629D30018AF7E /* digger.cpp in Sources */ = {isa = PBXBuildFile; fileRef = B28F1CB916F629D30018AF7E /* digger.cpp */; };
		B28F1CEE16F629D30018AF7E /* edlistctrl.cpp in Sources */ = {isa = PBXBuildFile; fileRef = B28F1CBC16F629D30018AF7E /* edlistctrl.cpp */; };
		B28F1CEF16F629D30018AF7E /* errorbar.cpp in Sources */ = {isa = PBXBuildFile; fileRef = B28F1CBE16F629D30018AF7E /* errorbar.cpp */; };
		B28F1CF016F629D30018AF7E /* fileviewer.cpp in Sources */ = {isa = PBXBuildFile; fileRef = B28F1CC016F629D30018AF7E /* fileviewer.cpp */; };
		B28F1CF116F629D30018AF7E /* findframe.cpp in Sources */ = {isa = PBXBuildFile; fileRef = B28F1CC216F629D30018AF7E /* findframe.cpp */; };
		B28F1CF216F629D30018AF7E /* gexecute.cpp in Sources */ = {isa = PBXBuildFile; fileRef = B28F1CC416F629D30018AF7E /* gexecute.cpp */; };
		B28F1CF516F629D30018AF7E /* manager.cpp in Sources */ = {isa = PBXBuildFile; fileRef = B28F1CCA16F629D30018AF7E /* manager.cpp */; };
		B28F1CF616F629D30018AF7E /* osx_helpers.m in Sources */ = {isa = PBXBuildFile; fileRef = B28F1CCD16F629D30018AF7E /* osx_helpers.m */; };
		B28F1CF716F629D30018AF7E /* extractor.cpp in Sources */ = {isa = PBXBuildFile; fileRef = B28F1CCE16F629D30018AF7E /* extractor.cpp */; };
		B28F1CF816F629D30018AF7E /* prefsdlg.cpp in Sources */ = {isa = PBXBuildFile; fileRef = B28F1CD016F629D30018AF7E /* prefsdlg.cpp */; };
		B28F1CF916F629D30018AF7E /* progressinfo.cpp in Sources */ = {isa = PBXBuildFile; fileRef = B28F1CD216F629D30018AF7E /* progressinfo.cpp */; };
		B28F1CFA16F629D30018AF7E /* propertiesdlg.cpp in Sources */ = {isa = PBXBuildFile; fileRef = B28F1CD416F629D30018AF7E /* propertiesdlg.cpp */; };
		B28F1CFB16F629D30018AF7E /* summarydlg.cpp in Sources */ = {isa = PBXBuildFile; fileRef = B28F1CD616F629D30018AF7E /* summarydlg.cpp */; };
		B28F1CFC16F629D30018AF7E /* transmem.cpp in Sources */ = {isa = PBXBuildFile; fileRef = B28F1CD816F629D30018AF7E /* transmem.cpp */; };
		B28F1CFF16F629D30018AF7E /* utility.cpp in Sources */ = {isa = PBXBuildFile; fileRef = B28F1CDE16F629D30018AF7E /* utility.cpp */; };
		B28F1D0016F629D30018AF7E /* export_html.cpp in Sources */ = {isa = PBXBuildFile; fileRef = B28F1CE216F629D30018AF7E /* export_html.cpp */; };
		B28F1D0116F629D30018AF7E /* pl_evaluate.cpp in Sources */ = {isa = PBXBuildFile; fileRef = B28F1CE316F629D30018AF7E /* pl_evaluate.cpp */; };
		B29AE89017103992008D1F8A /* comment.xrc in Resources */ = {isa = PBXBuildFile; fileRef = B27EB05D1709DA4A009C1328 /* comment.xrc */; };
		B29AE89117103992008D1F8A /* find.xrc in Resources */ = {isa = PBXBuildFile; fileRef = B27EB05E1709DA4A009C1328 /* find.xrc */; };
		B29AE89217103992008D1F8A /* manager.xrc in Resources */ = {isa = PBXBuildFile; fileRef = B27EB05F1709DA4A009C1328 /* manager.xrc */; };
		B29AE89317103992008D1F8A /* menus.xrc in Resources */ = {isa = PBXBuildFile; fileRef = B27EB0601709DA4A009C1328 /* menus.xrc */; };
		B29AE89417103992008D1F8A /* prefs.xrc in Resources */ = {isa = PBXBuildFile; fileRef = B27EB0611709DA4A009C1328 /* prefs.xrc */; };
		B29AE89517103992008D1F8A /* progress.xrc in Resources */ = {isa = PBXBuildFile; fileRef = B27EB0621709DA4A009C1328 /* progress.xrc */; };
		B29AE89617103992008D1F8A /* properties.xrc in Resources */ = {isa = PBXBuildFile; fileRef = B27EB0631709DA4A009C1328 /* properties.xrc */; };
		B29AE89717103992008D1F8A /* summary.xrc in Resources */ = {isa = PBXBuildFile; fileRef = B27EB0641709DA4A009C1328 /* summary.xrc */; };
		B29AE89A17103992008D1F8A /* toolbar.xrc in Resources */ = {isa = PBXBuildFile; fileRef = B27EB0671709DA4A009C1328 /* toolbar.xrc */; };
		B2B7D472170DD93E00ED0AFE /* GettextTools.bundle in Copy Gettext bundle */ = {isa = PBXBuildFile; fileRef = B248B2DE170D765100EBA58E /* GettextTools.bundle */; };
		B2BF84BA170846290030AA22 /* OpenGL.framework in Frameworks */ = {isa = PBXBuildFile; fileRef = B2BF84B9170846290030AA22 /* OpenGL.framework */; };
		B2BF84BE170847220030AA22 /* libz.dylib in Frameworks */ = {isa = PBXBuildFile; fileRef = B2BF84BD170847220030AA22 /* libz.dylib */; };
		B2BF84C1170847E60030AA22 /* IOKit.framework in Frameworks */ = {isa = PBXBuildFile; fileRef = B2BF84C0170847E60030AA22 /* IOKit.framework */; };
		B2BF84C4170849D00030AA22 /* Carbon.framework in Frameworks */ = {isa = PBXBuildFile; fileRef = B2BF84BB170846940030AA22 /* Carbon.framework */; };
		B2D76A45181D027F0083C9D9 /* libLucenePlusPlus.a in Frameworks */ = {isa = PBXBuildFile; fileRef = B2D76A44181D027F0083C9D9 /* libLucenePlusPlus.a */; };
		B2D76A4C181D028B0083C9D9 /* libboost_date_time.a in Frameworks */ = {isa = PBXBuildFile; fileRef = B2D76A46181D028B0083C9D9 /* libboost_date_time.a */; };
		B2D76A4D181D028B0083C9D9 /* libboost_filesystem.a in Frameworks */ = {isa = PBXBuildFile; fileRef = B2D76A47181D028B0083C9D9 /* libboost_filesystem.a */; };
		B2D76A4E181D028B0083C9D9 /* libboost_iostreams.a in Frameworks */ = {isa = PBXBuildFile; fileRef = B2D76A48181D028B0083C9D9 /* libboost_iostreams.a */; };
		B2D76A4F181D028B0083C9D9 /* libboost_regex.a in Frameworks */ = {isa = PBXBuildFile; fileRef = B2D76A49181D028B0083C9D9 /* libboost_regex.a */; };
		B2D76A50181D028B0083C9D9 /* libboost_system.a in Frameworks */ = {isa = PBXBuildFile; fileRef = B2D76A4A181D028B0083C9D9 /* libboost_system.a */; };
		B2D76A51181D028B0083C9D9 /* libboost_thread.a in Frameworks */ = {isa = PBXBuildFile; fileRef = B2D76A4B181D028B0083C9D9 /* libboost_thread.a */; };
		B2E2184C199A76B100EA2784 /* syntaxhighlighter.cpp in Sources */ = {isa = PBXBuildFile; fileRef = B2E2184A199A76B100EA2784 /* syntaxhighlighter.cpp */; };
		B2E836D91709EB0D00F31559 /* Sparkle.framework in Copy Private Frameworks */ = {isa = PBXBuildFile; fileRef = B256797417075E6000C52BC5 /* Sparkle.framework */; };
		B2E836DE1709ECD600F31559 /* dsa_pub.pem in Resources */ = {isa = PBXBuildFile; fileRef = B2E836DD1709ECD600F31559 /* dsa_pub.pem */; };
		B2E836E91709ED2A00F31559 /* window-close.png in Resources */ = {isa = PBXBuildFile; fileRef = B2E836E01709ED2A00F31559 /* window-close.png */; };
		B2E836EA1709ED2A00F31559 /* poedit-status-automatic.png in Resources */ = {isa = PBXBuildFile; fileRef = B2E836E11709ED2A00F31559 /* poedit-status-automatic.png */; };
		B2E836EB1709ED2A00F31559 /* poedit-status-cat-mid.png in Resources */ = {isa = PBXBuildFile; fileRef = B2E836E21709ED2A00F31559 /* poedit-status-cat-mid.png */; };
		B2E836EC1709ED2A00F31559 /* poedit-status-cat-no.png in Resources */ = {isa = PBXBuildFile; fileRef = B2E836E31709ED2A00F31559 /* poedit-status-cat-no.png */; };
		B2E836ED1709ED2A00F31559 /* poedit-status-cat-ok.png in Resources */ = {isa = PBXBuildFile; fileRef = B2E836E41709ED2A00F31559 /* poedit-status-cat-ok.png */; };
		B2E836EE1709ED2A00F31559 /* poedit-status-comment-modif.png in Resources */ = {isa = PBXBuildFile; fileRef = B2E836E51709ED2A00F31559 /* poedit-status-comment-modif.png */; };
		B2E836EF1709ED2A00F31559 /* poedit-status-comment.png in Resources */ = {isa = PBXBuildFile; fileRef = B2E836E61709ED2A00F31559 /* poedit-status-comment.png */; };
		B2E836F01709ED2A00F31559 /* poedit-status-modified.png in Resources */ = {isa = PBXBuildFile; fileRef = B2E836E71709ED2A00F31559 /* poedit-status-modified.png */; };
		B2E836F11709ED2A00F31559 /* poedit-status-nothing.png in Resources */ = {isa = PBXBuildFile; fileRef = B2E836E81709ED2A00F31559 /* poedit-status-nothing.png */; };
		B2E836FB1709ED6300F31559 /* document-new.png in Resources */ = {isa = PBXBuildFile; fileRef = B2E836F21709ED6300F31559 /* document-new.png */; };
		B2E836FC1709ED6300F31559 /* document-open.png in Resources */ = {isa = PBXBuildFile; fileRef = B2E836F31709ED6300F31559 /* document-open.png */; };
		B2E836FD1709ED6300F31559 /* document-properties.png in Resources */ = {isa = PBXBuildFile; fileRef = B2E836F41709ED6300F31559 /* document-properties.png */; };
		B2E836FE1709ED6300F31559 /* document-save.png in Resources */ = {isa = PBXBuildFile; fileRef = B2E836F51709ED6300F31559 /* document-save.png */; };
		B2E836FF1709ED6300F31559 /* edit-delete.png in Resources */ = {isa = PBXBuildFile; fileRef = B2E836F61709ED6300F31559 /* edit-delete.png */; };
		B2E837001709ED6300F31559 /* poedit-comment.png in Resources */ = {isa = PBXBuildFile; fileRef = B2E836F71709ED6300F31559 /* poedit-comment.png */; };
		B2E837011709ED6300F31559 /* poedit-fuzzy.png in Resources */ = {isa = PBXBuildFile; fileRef = B2E836F81709ED6300F31559 /* poedit-fuzzy.png */; };
		B2E837021709ED6300F31559 /* poedit-update.png in Resources */ = {isa = PBXBuildFile; fileRef = B2E836F91709ED6300F31559 /* poedit-update.png */; };
		B2E837031709ED6300F31559 /* poedit-validate.png in Resources */ = {isa = PBXBuildFile; fileRef = B2E836FA1709ED6300F31559 /* poedit-validate.png */; };
		B2EC60A41812D9D40059756A /* icudt52l.dat in Resources */ = {isa = PBXBuildFile; fileRef = B2EC60A31812D9D40059756A /* icudt52l.dat */; };
		B2F14DD4181E510100E212B5 /* tm_migrate.cpp in Sources */ = {isa = PBXBuildFile; fileRef = B2F14DD3181E510100E212B5 /* tm_migrate.cpp */; };
		B2F25F0D199E327C00127FF9 /* spellchecking.cpp in Sources */ = {isa = PBXBuildFile; fileRef = B2F25F0C199E327C00127FF9 /* spellchecking.cpp */; };
		B2F287C0170DCC63004C1F41 /* CoreFoundation.framework in Frameworks */ = {isa = PBXBuildFile; fileRef = B248B2DF170D765100EBA58E /* CoreFoundation.framework */; };
		B2F287C4170DCC92004C1F41 /* AUTHORS in Resources */ = {isa = PBXBuildFile; fileRef = B2F287C2170DCC92004C1F41 /* AUTHORS */; };
		B2F287C5170DCC92004C1F41 /* COPYING in Resources */ = {isa = PBXBuildFile; fileRef = B2F287C3170DCC92004C1F41 /* COPYING */; };
/* End PBXBuildFile section */

/* Begin PBXContainerItemProxy section */
		B23D1F6D18142D0100E6B212 /* PBXContainerItemProxy */ = {
			isa = PBXContainerItemProxy;
			containerPortal = B24ACD5316F6201F00399242 /* Project object */;
			proxyType = 1;
			remoteGlobalIDString = B23D1F6318142CF400E6B212;
			remoteInfo = "dump-legacy-tm";
		};
		B23D1F6F18142D0C00E6B212 /* PBXContainerItemProxy */ = {
			isa = PBXContainerItemProxy;
			containerPortal = B24ACD5316F6201F00399242 /* Project object */;
			proxyType = 1;
			remoteGlobalIDString = B27115F8170830A800B936D5;
			remoteInfo = ant_external_deps;
		};
		B248B2EB170D772800EBA58E /* PBXContainerItemProxy */ = {
			isa = PBXContainerItemProxy;
			containerPortal = B24ACD5316F6201F00399242 /* Project object */;
			proxyType = 1;
			remoteGlobalIDString = B27115F8170830A800B936D5;
			remoteInfo = ant_external_deps;
		};
		B248B2ED170D773000EBA58E /* PBXContainerItemProxy */ = {
			isa = PBXContainerItemProxy;
			containerPortal = B24ACD5316F6201F00399242 /* Project object */;
			proxyType = 1;
			remoteGlobalIDString = B248B2DD170D765100EBA58E;
			remoteInfo = GettextTools;
		};
		B2B7D473170DDAAB00ED0AFE /* PBXContainerItemProxy */ = {
			isa = PBXContainerItemProxy;
			containerPortal = B24ACD5316F6201F00399242 /* Project object */;
			proxyType = 1;
			remoteGlobalIDString = B27115F8170830A800B936D5;
			remoteInfo = ant_external_deps;
		};
/* End PBXContainerItemProxy section */

/* Begin PBXCopyFilesBuildPhase section */
		B23D1F72181446EF00E6B212 /* Copy Auxiliary Binaries */ = {
			isa = PBXCopyFilesBuildPhase;
			buildActionMask = 2147483647;
			dstPath = "";
			dstSubfolderSpec = 6;
			files = (
				B23D1F731814470200E6B212 /* dump-legacy-tm in Copy Auxiliary Binaries */,
			);
			name = "Copy Auxiliary Binaries";
			runOnlyForDeploymentPostprocessing = 0;
		};
		B2B7D470170DD91C00ED0AFE /* Copy Gettext bundle */ = {
			isa = PBXCopyFilesBuildPhase;
			buildActionMask = 2147483647;
			dstPath = "";
			dstSubfolderSpec = 13;
			files = (
				B2B7D472170DD93E00ED0AFE /* GettextTools.bundle in Copy Gettext bundle */,
			);
			name = "Copy Gettext bundle";
			runOnlyForDeploymentPostprocessing = 0;
		};
		B2E836D81709EB0700F31559 /* Copy Private Frameworks */ = {
			isa = PBXCopyFilesBuildPhase;
			buildActionMask = 2147483647;
			dstPath = "";
			dstSubfolderSpec = 10;
			files = (
				B2E836D91709EB0D00F31559 /* Sparkle.framework in Copy Private Frameworks */,
			);
			name = "Copy Private Frameworks";
			runOnlyForDeploymentPostprocessing = 0;
		};
/* End PBXCopyFilesBuildPhase section */

/* Begin PBXFileReference section */
		B20960F219928C8500A2EB13 /* GettextToolsDummy.c */ = {isa = PBXFileReference; fileEncoding = 4; lastKnownFileType = sourcecode.c.c; name = GettextToolsDummy.c; path = macosx/GettextToolsDummy.c; sourceTree = SOURCE_ROOT; };
		B21FB780179D51BE003F45AC /* libexpat.dylib */ = {isa = PBXFileReference; lastKnownFileType = "compiled.mach-o.dylib"; name = libexpat.dylib; path = usr/lib/libexpat.dylib; sourceTree = SDKROOT; };
		B224557B19A3AF3C00120FFE /* ca */ = {isa = PBXFileReference; lastKnownFileType = text.plist.strings; name = ca; path = macosx/ca.lproj/MoveApplication.strings; sourceTree = "<group>"; };
		B224557C19A3B00300120FFE /* de */ = {isa = PBXFileReference; lastKnownFileType = text.plist.strings; name = de; path = de.lproj/InfoPlist.strings; sourceTree = "<group>"; };
		B224557D19A3B01500120FFE /* it */ = {isa = PBXFileReference; lastKnownFileType = text.plist.strings; name = it; path = it.lproj/InfoPlist.strings; sourceTree = "<group>"; };
		B224557E19A3B01D00120FFE /* pl */ = {isa = PBXFileReference; lastKnownFileType = text.plist.strings; name = pl; path = pl.lproj/InfoPlist.strings; sourceTree = "<group>"; };
		B224558019A3B05C00120FFE /* ru */ = {isa = PBXFileReference; lastKnownFileType = text.plist.strings; name = ru; path = ru.lproj/InfoPlist.strings; sourceTree = "<group>"; };
		B224558119A3B06000120FFE /* sk */ = {isa = PBXFileReference; lastKnownFileType = text.plist.strings; name = sk; path = sk.lproj/InfoPlist.strings; sourceTree = "<group>"; };
		B224558319A3B10400120FFE /* nl */ = {isa = PBXFileReference; lastKnownFileType = text.plist.strings; name = nl; path = nl.lproj/InfoPlist.strings; sourceTree = "<group>"; };
		B224558419A3B11400120FFE /* bs */ = {isa = PBXFileReference; lastKnownFileType = text.plist.strings; name = bs; path = bs.lproj/InfoPlist.strings; sourceTree = "<group>"; };
		B224558519A3B14B00120FFE /* zh_Hans */ = {isa = PBXFileReference; lastKnownFileType = text.plist.strings; name = zh_Hans; path = zh_Hans.lproj/InfoPlist.strings; sourceTree = "<group>"; };
		B224558619A3B16300120FFE /* gl */ = {isa = PBXFileReference; lastKnownFileType = text.plist.strings; name = gl; path = gl.lproj/InfoPlist.strings; sourceTree = "<group>"; };
		B224558719A3B18600120FFE /* ms */ = {isa = PBXFileReference; lastKnownFileType = text.plist.strings; name = ms; path = ms.lproj/InfoPlist.strings; sourceTree = "<group>"; };
		B224558819A3B18D00120FFE /* ms */ = {isa = PBXFileReference; lastKnownFileType = text.plist.strings; name = ms; path = macosx/ms.lproj/MoveApplication.strings; sourceTree = "<group>"; };
		B224558919A3B19500120FFE /* pt_PT */ = {isa = PBXFileReference; lastKnownFileType = text.plist.strings; name = pt_PT; path = pt_PT.lproj/InfoPlist.strings; sourceTree = "<group>"; };
		B224558A19A3B19900120FFE /* pt_PT */ = {isa = PBXFileReference; lastKnownFileType = text.plist.strings; name = pt_PT; path = macosx/pt_PT.lproj/MoveApplication.strings; sourceTree = "<group>"; };
		B2284A50183BE3B300E097C7 /* PFMoveApplication.h */ = {isa = PBXFileReference; fileEncoding = 4; lastKnownFileType = sourcecode.c.h; name = PFMoveApplication.h; path = deps/letsmove/PFMoveApplication.h; sourceTree = "<group>"; };
		B2284A51183BE3B300E097C7 /* PFMoveApplication.m */ = {isa = PBXFileReference; fileEncoding = 4; lastKnownFileType = sourcecode.c.objc; name = PFMoveApplication.m; path = deps/letsmove/PFMoveApplication.m; sourceTree = "<group>"; };
		B2284A54183BE68200E097C7 /* Security.framework */ = {isa = PBXFileReference; lastKnownFileType = wrapper.framework; name = Security.framework; path = System/Library/Frameworks/Security.framework; sourceTree = SDKROOT; };
		B22A5C79184E4B6B0034BEFD /* window-close@2x.png */ = {isa = PBXFileReference; lastKnownFileType = image.png; name = "window-close@2x.png"; path = "macosx/window-close@2x.png"; sourceTree = "<group>"; };
		B22A5C7B184E4B870034BEFD /* poedit-validate@2x.png */ = {isa = PBXFileReference; lastKnownFileType = image.png; name = "poedit-validate@2x.png"; path = "toolbar-32/poedit-validate@2x.png"; sourceTree = "<group>"; };
		B22A5C7C184E4B870034BEFD /* edit-delete@2x.png */ = {isa = PBXFileReference; lastKnownFileType = image.png; name = "edit-delete@2x.png"; path = "toolbar-32/edit-delete@2x.png"; sourceTree = "<group>"; };
		B22A5C7D184E4B870034BEFD /* document-new@2x.png */ = {isa = PBXFileReference; lastKnownFileType = image.png; name = "document-new@2x.png"; path = "toolbar-32/document-new@2x.png"; sourceTree = "<group>"; };
		B22A5C7E184E4B870034BEFD /* poedit-comment@2x.png */ = {isa = PBXFileReference; lastKnownFileType = image.png; name = "poedit-comment@2x.png"; path = "toolbar-32/poedit-comment@2x.png"; sourceTree = "<group>"; };
		B22A5C7F184E4B870034BEFD /* document-properties@2x.png */ = {isa = PBXFileReference; lastKnownFileType = image.png; name = "document-properties@2x.png"; path = "toolbar-32/document-properties@2x.png"; sourceTree = "<group>"; };
		B22A5C80184E4B870034BEFD /* poedit-update@2x.png */ = {isa = PBXFileReference; lastKnownFileType = image.png; name = "poedit-update@2x.png"; path = "toolbar-32/poedit-update@2x.png"; sourceTree = "<group>"; };
		B22A5C81184E4B870034BEFD /* poedit-fuzzy@2x.png */ = {isa = PBXFileReference; lastKnownFileType = image.png; name = "poedit-fuzzy@2x.png"; path = "toolbar-32/poedit-fuzzy@2x.png"; sourceTree = "<group>"; };
		B22A5C8918508F1F0034BEFD /* logcapture.h */ = {isa = PBXFileReference; fileEncoding = 4; lastKnownFileType = sourcecode.c.h; path = logcapture.h; sourceTree = "<group>"; };
		B22C5F0817DDC67400ECAFD1 /* language.cpp */ = {isa = PBXFileReference; fileEncoding = 4; lastKnownFileType = sourcecode.cpp.cpp; path = language.cpp; sourceTree = "<group>"; };
		B22C5F0917DDC67400ECAFD1 /* language.h */ = {isa = PBXFileReference; fileEncoding = 4; lastKnownFileType = sourcecode.c.h; path = language.h; sourceTree = "<group>"; };
		B23D1F5E18142CAB00E6B212 /* dump_legacy_tm.cpp */ = {isa = PBXFileReference; fileEncoding = 4; lastKnownFileType = sourcecode.cpp.cpp; name = dump_legacy_tm.cpp; path = tm/dump_legacy_tm.cpp; sourceTree = "<group>"; };
		B23D1F6418142CF400E6B212 /* dump-legacy-tm */ = {isa = PBXFileReference; explicitFileType = "compiled.mach-o.executable"; includeInIndex = 0; path = "dump-legacy-tm"; sourceTree = BUILT_PRODUCTS_DIR; };
		B248B2DE170D765100EBA58E /* GettextTools.bundle */ = {isa = PBXFileReference; explicitFileType = wrapper.cfbundle; includeInIndex = 0; path = GettextTools.bundle; sourceTree = BUILT_PRODUCTS_DIR; };
		B248B2DF170D765100EBA58E /* CoreFoundation.framework */ = {isa = PBXFileReference; lastKnownFileType = wrapper.framework; name = CoreFoundation.framework; path = System/Library/Frameworks/CoreFoundation.framework; sourceTree = SDKROOT; };
		B248B2E3170D765100EBA58E /* GettextTools-Info.plist */ = {isa = PBXFileReference; lastKnownFileType = text.plist; name = "GettextTools-Info.plist"; path = "macosx/GettextTools-Info.plist"; sourceTree = "<group>"; };
		B24ACD5B16F6201F00399242 /* Poedit.app */ = {isa = PBXFileReference; explicitFileType = wrapper.application; includeInIndex = 0; path = Poedit.app; sourceTree = BUILT_PRODUCTS_DIR; };
		B24ACD5E16F6201F00399242 /* Cocoa.framework */ = {isa = PBXFileReference; lastKnownFileType = wrapper.framework; name = Cocoa.framework; path = System/Library/Frameworks/Cocoa.framework; sourceTree = SDKROOT; };
		B24ACD6116F6201F00399242 /* AppKit.framework */ = {isa = PBXFileReference; lastKnownFileType = wrapper.framework; name = AppKit.framework; path = System/Library/Frameworks/AppKit.framework; sourceTree = SDKROOT; };
		B24ACD6216F6201F00399242 /* CoreData.framework */ = {isa = PBXFileReference; lastKnownFileType = wrapper.framework; name = CoreData.framework; path = System/Library/Frameworks/CoreData.framework; sourceTree = SDKROOT; };
		B24ACD6316F6201F00399242 /* Foundation.framework */ = {isa = PBXFileReference; lastKnownFileType = wrapper.framework; name = Foundation.framework; path = System/Library/Frameworks/Foundation.framework; sourceTree = SDKROOT; };
		B24ACD6616F6201F00399242 /* Poedit-Info.plist */ = {isa = PBXFileReference; lastKnownFileType = text.plist.xml; name = "Poedit-Info.plist"; path = "macosx/Poedit-Info.plist"; sourceTree = "<group>"; };
		B24ACD6816F6201F00399242 /* en */ = {isa = PBXFileReference; lastKnownFileType = text.plist.strings; name = en; path = en.lproj/InfoPlist.strings; sourceTree = "<group>"; };
		B24ACD6C16F6201F00399242 /* Poedit-Prefix.pch */ = {isa = PBXFileReference; lastKnownFileType = sourcecode.c.h; name = "Poedit-Prefix.pch"; path = "src/Poedit-Prefix.pch"; sourceTree = "<group>"; };
		B24ACD8316F6263900399242 /* Poedit.iconset */ = {isa = PBXFileReference; lastKnownFileType = folder.iconset; name = Poedit.iconset; path = icons/appicon/Poedit.iconset; sourceTree = SOURCE_ROOT; };
		B256797417075E6000C52BC5 /* Sparkle.framework */ = {isa = PBXFileReference; lastKnownFileType = wrapper.framework; path = Sparkle.framework; sourceTree = BUILT_PRODUCTS_DIR; };
		B2567976170763B700C52BC5 /* libwx_osx_cocoa_static.a */ = {isa = PBXFileReference; lastKnownFileType = archive.ar; path = libwx_osx_cocoa_static.a; sourceTree = BUILT_PRODUCTS_DIR; };
		B2579C7D1920BFA000BEBC31 /* NSObject+REResponder.h */ = {isa = PBXFileReference; fileEncoding = 4; lastKnownFileType = sourcecode.c.h; name = "NSObject+REResponder.h"; path = "deps/rekit/REKit/NSObject+REResponder.h"; sourceTree = "<group>"; };
		B2579C7E1920BFA000BEBC31 /* NSObject+REResponder.m */ = {isa = PBXFileReference; fileEncoding = 4; lastKnownFileType = sourcecode.c.objc; name = "NSObject+REResponder.m"; path = "deps/rekit/REKit/NSObject+REResponder.m"; sourceTree = "<group>"; };
		B2579C801920C02C00BEBC31 /* REKit.h */ = {isa = PBXFileReference; fileEncoding = 4; lastKnownFileType = sourcecode.c.h; name = REKit.h; path = deps/rekit/REKit/REKit.h; sourceTree = "<group>"; };
		B2579C811920C02C00BEBC31 /* REUtil.m */ = {isa = PBXFileReference; fileEncoding = 4; lastKnownFileType = sourcecode.c.objc; name = REUtil.m; path = deps/rekit/REKit/REUtil.m; sourceTree = "<group>"; };
		B26251EA197A83DB00278503 /* ru */ = {isa = PBXFileReference; fileEncoding = 4; lastKnownFileType = text.plist.strings; name = ru; path = macosx/ru.lproj/MoveApplication.strings; sourceTree = "<group>"; };
		B26897B3197A830200B42764 /* en */ = {isa = PBXFileReference; fileEncoding = 4; lastKnownFileType = text.plist.strings; name = en; path = macosx/en.lproj/MoveApplication.strings; sourceTree = "<group>"; };
		B26B74EF1822CA12006E2B76 /* language_impl_legacy.h */ = {isa = PBXFileReference; fileEncoding = 4; lastKnownFileType = sourcecode.c.h; path = language_impl_legacy.h; sourceTree = "<group>"; };
		B26D064D182506E40069C378 /* languagectrl.cpp */ = {isa = PBXFileReference; explicitFileType = sourcecode.cpp.objcpp; fileEncoding = 4; path = languagectrl.cpp; sourceTree = "<group>"; };
		B26D064E182506E40069C378 /* languagectrl.h */ = {isa = PBXFileReference; fileEncoding = 4; lastKnownFileType = sourcecode.c.h; path = languagectrl.h; sourceTree = "<group>"; };
		B26D0653182697200069C378 /* welcomescreen.cpp */ = {isa = PBXFileReference; explicitFileType = sourcecode.cpp.objcpp; fileEncoding = 4; path = welcomescreen.cpp; sourceTree = "<group>"; };
		B26D0654182697200069C378 /* welcomescreen.h */ = {isa = PBXFileReference; fileEncoding = 4; lastKnownFileType = sourcecode.c.h; path = welcomescreen.h; sourceTree = "<group>"; };
		B26D06561826A22C0069C378 /* PoeditWelcome.png */ = {isa = PBXFileReference; lastKnownFileType = image.png; name = PoeditWelcome.png; path = ../../artwork/PoeditWelcome.png; sourceTree = "<group>"; };
		B26D06571826A22C0069C378 /* PoeditWelcome@2x.png */ = {isa = PBXFileReference; lastKnownFileType = image.png; name = "PoeditWelcome@2x.png"; path = "../../artwork/PoeditWelcome@2x.png"; sourceTree = "<group>"; };
		B27EB05D1709DA4A009C1328 /* comment.xrc */ = {isa = PBXFileReference; fileEncoding = 4; lastKnownFileType = text.xml; path = comment.xrc; sourceTree = "<group>"; };
		B27EB05E1709DA4A009C1328 /* find.xrc */ = {isa = PBXFileReference; fileEncoding = 4; lastKnownFileType = text.xml; path = find.xrc; sourceTree = "<group>"; };
		B27EB05F1709DA4A009C1328 /* manager.xrc */ = {isa = PBXFileReference; fileEncoding = 4; lastKnownFileType = text.xml; path = manager.xrc; sourceTree = "<group>"; };
		B27EB0601709DA4A009C1328 /* menus.xrc */ = {isa = PBXFileReference; fileEncoding = 4; lastKnownFileType = text.xml; path = menus.xrc; sourceTree = "<group>"; };
		B27EB0611709DA4A009C1328 /* prefs.xrc */ = {isa = PBXFileReference; fileEncoding = 4; lastKnownFileType = text.xml; path = prefs.xrc; sourceTree = "<group>"; };
		B27EB0621709DA4A009C1328 /* progress.xrc */ = {isa = PBXFileReference; fileEncoding = 4; lastKnownFileType = text.xml; path = progress.xrc; sourceTree = "<group>"; };
		B27EB0631709DA4A009C1328 /* properties.xrc */ = {isa = PBXFileReference; fileEncoding = 4; lastKnownFileType = text.xml; path = properties.xrc; sourceTree = "<group>"; };
		B27EB0641709DA4A009C1328 /* summary.xrc */ = {isa = PBXFileReference; fileEncoding = 4; lastKnownFileType = text.xml; path = summary.xrc; sourceTree = "<group>"; };
		B27EB0671709DA4A009C1328 /* toolbar.xrc */ = {isa = PBXFileReference; fileEncoding = 4; lastKnownFileType = text.xml; path = toolbar.xrc; sourceTree = "<group>"; };
		B27EF64E1986D0DB00C502D2 /* bs */ = {isa = PBXFileReference; fileEncoding = 4; lastKnownFileType = text.plist.strings; name = bs; path = macosx/bs.lproj/MoveApplication.strings; sourceTree = "<group>"; };
		B27EF6521986D15400C502D2 /* pl */ = {isa = PBXFileReference; fileEncoding = 4; lastKnownFileType = text.plist.strings; name = pl; path = macosx/pl.lproj/MoveApplication.strings; sourceTree = "<group>"; };
		B27EF6531986D15A00C502D2 /* sk */ = {isa = PBXFileReference; fileEncoding = 4; lastKnownFileType = text.plist.strings; name = sk; path = macosx/sk.lproj/MoveApplication.strings; sourceTree = "<group>"; };
		B28F1CA916F627170018AF7E /* GenericTranslation.iconset */ = {isa = PBXFileReference; lastKnownFileType = folder.iconset; name = GenericTranslation.iconset; path = "icons/mime-osx/GenericTranslation.iconset"; sourceTree = SOURCE_ROOT; };
		B28F1CAC16F629D30018AF7E /* catalog.cpp */ = {isa = PBXFileReference; explicitFileType = sourcecode.cpp.objcpp; fileEncoding = 4; path = catalog.cpp; sourceTree = "<group>"; };
		B28F1CAD16F629D30018AF7E /* chooselang.h */ = {isa = PBXFileReference; fileEncoding = 4; lastKnownFileType = sourcecode.c.h; path = chooselang.h; sourceTree = "<group>"; };
		B28F1CAE16F629D30018AF7E /* edapp.cpp */ = {isa = PBXFileReference; explicitFileType = sourcecode.cpp.objcpp; fileEncoding = 4; path = edapp.cpp; sourceTree = "<group>"; };
		B28F1CAF16F629D30018AF7E /* edapp.h */ = {isa = PBXFileReference; fileEncoding = 4; lastKnownFileType = sourcecode.c.h; path = edapp.h; sourceTree = "<group>"; };
		B28F1CB016F629D30018AF7E /* edframe.cpp */ = {isa = PBXFileReference; explicitFileType = sourcecode.cpp.objcpp; fileEncoding = 4; path = edframe.cpp; sourceTree = "<group>"; };
		B28F1CB116F629D30018AF7E /* attentionbar.cpp */ = {isa = PBXFileReference; fileEncoding = 4; lastKnownFileType = sourcecode.cpp.cpp; path = attentionbar.cpp; sourceTree = "<group>"; };
		B28F1CB216F629D30018AF7E /* attentionbar.h */ = {isa = PBXFileReference; fileEncoding = 4; lastKnownFileType = sourcecode.c.h; path = attentionbar.h; sourceTree = "<group>"; };
		B28F1CB316F629D30018AF7E /* cat_sorting.cpp */ = {isa = PBXFileReference; fileEncoding = 4; lastKnownFileType = sourcecode.cpp.cpp; path = cat_sorting.cpp; sourceTree = "<group>"; };
		B28F1CB416F629D30018AF7E /* cat_sorting.h */ = {isa = PBXFileReference; fileEncoding = 4; lastKnownFileType = sourcecode.c.h; path = cat_sorting.h; sourceTree = "<group>"; };
		B28F1CB516F629D30018AF7E /* catalog.h */ = {isa = PBXFileReference; fileEncoding = 4; lastKnownFileType = sourcecode.c.h; path = catalog.h; sourceTree = "<group>"; };
		B28F1CB616F629D30018AF7E /* chooselang.cpp */ = {isa = PBXFileReference; fileEncoding = 4; lastKnownFileType = sourcecode.cpp.cpp; path = chooselang.cpp; sourceTree = "<group>"; };
		B28F1CB716F629D30018AF7E /* commentdlg.cpp */ = {isa = PBXFileReference; fileEncoding = 4; lastKnownFileType = sourcecode.cpp.cpp; path = commentdlg.cpp; sourceTree = "<group>"; };
		B28F1CB816F629D30018AF7E /* commentdlg.h */ = {isa = PBXFileReference; fileEncoding = 4; lastKnownFileType = sourcecode.c.h; path = commentdlg.h; sourceTree = "<group>"; };
		B28F1CB916F629D30018AF7E /* digger.cpp */ = {isa = PBXFileReference; fileEncoding = 4; lastKnownFileType = sourcecode.cpp.cpp; path = digger.cpp; sourceTree = "<group>"; };
		B28F1CBA16F629D30018AF7E /* digger.h */ = {isa = PBXFileReference; fileEncoding = 4; lastKnownFileType = sourcecode.c.h; path = digger.h; sourceTree = "<group>"; };
		B28F1CBB16F629D30018AF7E /* edframe.h */ = {isa = PBXFileReference; fileEncoding = 4; lastKnownFileType = sourcecode.c.h; path = edframe.h; sourceTree = "<group>"; };
		B28F1CBC16F629D30018AF7E /* edlistctrl.cpp */ = {isa = PBXFileReference; fileEncoding = 4; lastKnownFileType = sourcecode.cpp.cpp; path = edlistctrl.cpp; sourceTree = "<group>"; };
		B28F1CBD16F629D30018AF7E /* edlistctrl.h */ = {isa = PBXFileReference; fileEncoding = 4; lastKnownFileType = sourcecode.c.h; path = edlistctrl.h; sourceTree = "<group>"; };
		B28F1CBE16F629D30018AF7E /* errorbar.cpp */ = {isa = PBXFileReference; fileEncoding = 4; lastKnownFileType = sourcecode.cpp.cpp; path = errorbar.cpp; sourceTree = "<group>"; };
		B28F1CBF16F629D30018AF7E /* errorbar.h */ = {isa = PBXFileReference; fileEncoding = 4; lastKnownFileType = sourcecode.c.h; path = errorbar.h; sourceTree = "<group>"; };
		B28F1CC016F629D30018AF7E /* fileviewer.cpp */ = {isa = PBXFileReference; fileEncoding = 4; lastKnownFileType = sourcecode.cpp.cpp; path = fileviewer.cpp; sourceTree = "<group>"; };
		B28F1CC116F629D30018AF7E /* fileviewer.h */ = {isa = PBXFileReference; fileEncoding = 4; lastKnownFileType = sourcecode.c.h; path = fileviewer.h; sourceTree = "<group>"; };
		B28F1CC216F629D30018AF7E /* findframe.cpp */ = {isa = PBXFileReference; fileEncoding = 4; lastKnownFileType = sourcecode.cpp.cpp; path = findframe.cpp; sourceTree = "<group>"; };
		B28F1CC316F629D30018AF7E /* findframe.h */ = {isa = PBXFileReference; fileEncoding = 4; lastKnownFileType = sourcecode.c.h; path = findframe.h; sourceTree = "<group>"; };
		B28F1CC416F629D30018AF7E /* gexecute.cpp */ = {isa = PBXFileReference; fileEncoding = 4; lastKnownFileType = sourcecode.cpp.cpp; path = gexecute.cpp; sourceTree = "<group>"; };
		B28F1CC516F629D30018AF7E /* gexecute.h */ = {isa = PBXFileReference; fileEncoding = 4; lastKnownFileType = sourcecode.c.h; path = gexecute.h; sourceTree = "<group>"; };
		B28F1CCA16F629D30018AF7E /* manager.cpp */ = {isa = PBXFileReference; fileEncoding = 4; lastKnownFileType = sourcecode.cpp.cpp; path = manager.cpp; sourceTree = "<group>"; };
		B28F1CCB16F629D30018AF7E /* manager.h */ = {isa = PBXFileReference; fileEncoding = 4; lastKnownFileType = sourcecode.c.h; path = manager.h; sourceTree = "<group>"; };
		B28F1CCC16F629D30018AF7E /* osx_helpers.h */ = {isa = PBXFileReference; fileEncoding = 4; lastKnownFileType = sourcecode.c.h; path = osx_helpers.h; sourceTree = "<group>"; };
		B28F1CCD16F629D30018AF7E /* osx_helpers.m */ = {isa = PBXFileReference; fileEncoding = 4; lastKnownFileType = sourcecode.c.objc; path = osx_helpers.m; sourceTree = "<group>"; };
		B28F1CCE16F629D30018AF7E /* extractor.cpp */ = {isa = PBXFileReference; fileEncoding = 4; lastKnownFileType = sourcecode.cpp.cpp; path = extractor.cpp; sourceTree = "<group>"; };
		B28F1CCF16F629D30018AF7E /* extractor.h */ = {isa = PBXFileReference; fileEncoding = 4; lastKnownFileType = sourcecode.c.h; path = extractor.h; sourceTree = "<group>"; };
		B28F1CD016F629D30018AF7E /* prefsdlg.cpp */ = {isa = PBXFileReference; fileEncoding = 4; lastKnownFileType = sourcecode.cpp.cpp; path = prefsdlg.cpp; sourceTree = "<group>"; };
		B28F1CD116F629D30018AF7E /* prefsdlg.h */ = {isa = PBXFileReference; fileEncoding = 4; lastKnownFileType = sourcecode.c.h; path = prefsdlg.h; sourceTree = "<group>"; };
		B28F1CD216F629D30018AF7E /* progressinfo.cpp */ = {isa = PBXFileReference; fileEncoding = 4; lastKnownFileType = sourcecode.cpp.cpp; path = progressinfo.cpp; sourceTree = "<group>"; };
		B28F1CD316F629D30018AF7E /* progressinfo.h */ = {isa = PBXFileReference; fileEncoding = 4; lastKnownFileType = sourcecode.c.h; path = progressinfo.h; sourceTree = "<group>"; };
		B28F1CD416F629D30018AF7E /* propertiesdlg.cpp */ = {isa = PBXFileReference; fileEncoding = 4; lastKnownFileType = sourcecode.cpp.cpp; path = propertiesdlg.cpp; sourceTree = "<group>"; };
		B28F1CD516F629D30018AF7E /* propertiesdlg.h */ = {isa = PBXFileReference; fileEncoding = 4; lastKnownFileType = sourcecode.c.h; path = propertiesdlg.h; sourceTree = "<group>"; };
		B28F1CD616F629D30018AF7E /* summarydlg.cpp */ = {isa = PBXFileReference; fileEncoding = 4; lastKnownFileType = sourcecode.cpp.cpp; path = summarydlg.cpp; sourceTree = "<group>"; };
		B28F1CD716F629D30018AF7E /* summarydlg.h */ = {isa = PBXFileReference; fileEncoding = 4; lastKnownFileType = sourcecode.c.h; path = summarydlg.h; sourceTree = "<group>"; };
		B28F1CD816F629D30018AF7E /* transmem.cpp */ = {isa = PBXFileReference; fileEncoding = 4; lastKnownFileType = sourcecode.cpp.cpp; name = transmem.cpp; path = tm/transmem.cpp; sourceTree = "<group>"; };
		B28F1CD916F629D30018AF7E /* transmem.h */ = {isa = PBXFileReference; fileEncoding = 4; lastKnownFileType = sourcecode.c.h; name = transmem.h; path = tm/transmem.h; sourceTree = "<group>"; };
		B28F1CDE16F629D30018AF7E /* utility.cpp */ = {isa = PBXFileReference; explicitFileType = sourcecode.cpp.objcpp; fileEncoding = 4; path = utility.cpp; sourceTree = "<group>"; };
		B28F1CDF16F629D30018AF7E /* utility.h */ = {isa = PBXFileReference; fileEncoding = 4; lastKnownFileType = sourcecode.c.h; path = utility.h; sourceTree = "<group>"; };
		B28F1CE016F629D30018AF7E /* version.h */ = {isa = PBXFileReference; fileEncoding = 4; lastKnownFileType = sourcecode.c.h; path = version.h; sourceTree = "<group>"; };
		B28F1CE216F629D30018AF7E /* export_html.cpp */ = {isa = PBXFileReference; fileEncoding = 4; lastKnownFileType = sourcecode.cpp.cpp; path = export_html.cpp; sourceTree = "<group>"; };
		B28F1CE316F629D30018AF7E /* pl_evaluate.cpp */ = {isa = PBXFileReference; fileEncoding = 4; lastKnownFileType = sourcecode.cpp.cpp; name = pl_evaluate.cpp; path = pluralforms/pl_evaluate.cpp; sourceTree = "<group>"; };
		B28F1CE416F629D30018AF7E /* pl_evaluate.h */ = {isa = PBXFileReference; fileEncoding = 4; lastKnownFileType = sourcecode.c.h; name = pl_evaluate.h; path = pluralforms/pl_evaluate.h; sourceTree = "<group>"; };
		B28F1CE516F629D30018AF7E /* digits.h */ = {isa = PBXFileReference; fileEncoding = 4; lastKnownFileType = sourcecode.c.h; path = digits.h; sourceTree = "<group>"; };
		B29AE89B17105306008D1F8A /* errors.h */ = {isa = PBXFileReference; fileEncoding = 4; lastKnownFileType = sourcecode.c.h; path = errors.h; sourceTree = "<group>"; };
		B29FC688182157A700BFC15D /* language_impl_plurals.h */ = {isa = PBXFileReference; fileEncoding = 4; lastKnownFileType = sourcecode.c.h; path = language_impl_plurals.h; sourceTree = "<group>"; };
		B29FC6891821616C00BFC15D /* icuhelpers.h */ = {isa = PBXFileReference; fileEncoding = 4; lastKnownFileType = sourcecode.c.h; path = icuhelpers.h; sourceTree = "<group>"; };
		B2A84663197EAEA4008A4ACA /* hu */ = {isa = PBXFileReference; fileEncoding = 4; lastKnownFileType = text.plist.strings; name = hu; path = macosx/hu.lproj/MoveApplication.strings; sourceTree = "<group>"; };
		B2A84664197EAEAD008A4ACA /* sr */ = {isa = PBXFileReference; fileEncoding = 4; lastKnownFileType = text.plist.strings; name = sr; path = macosx/sr.lproj/MoveApplication.strings; sourceTree = "<group>"; };
		B2A84665197EAEB2008A4ACA /* tr */ = {isa = PBXFileReference; fileEncoding = 4; lastKnownFileType = text.plist.strings; name = tr; path = macosx/tr.lproj/MoveApplication.strings; sourceTree = "<group>"; };
		B2A84666197EAF55008A4ACA /* cs */ = {isa = PBXFileReference; lastKnownFileType = text.plist.strings; name = cs; path = cs.lproj/InfoPlist.strings; sourceTree = "<group>"; };
		B2A84667197EAF6E008A4ACA /* fr */ = {isa = PBXFileReference; lastKnownFileType = text.plist.strings; name = fr; path = fr.lproj/InfoPlist.strings; sourceTree = "<group>"; };
		B2A84668197EAFB0008A4ACA /* tr */ = {isa = PBXFileReference; lastKnownFileType = text.plist.strings; name = tr; path = tr.lproj/InfoPlist.strings; sourceTree = "<group>"; };
		B2A84669197EAFB2008A4ACA /* sr */ = {isa = PBXFileReference; lastKnownFileType = text.plist.strings; name = sr; path = sr.lproj/InfoPlist.strings; sourceTree = "<group>"; };
		B2A8466B197EAFC3008A4ACA /* hu */ = {isa = PBXFileReference; lastKnownFileType = text.plist.strings; name = hu; path = hu.lproj/InfoPlist.strings; sourceTree = "<group>"; };
		B2A8466C197EAFDB008A4ACA /* es */ = {isa = PBXFileReference; lastKnownFileType = text.plist.strings; name = es; path = es.lproj/InfoPlist.strings; sourceTree = "<group>"; };
		B2A8466D197EB019008A4ACA /* pt_BR */ = {isa = PBXFileReference; lastKnownFileType = text.plist.strings; name = pt_BR; path = pt_BR.lproj/InfoPlist.strings; sourceTree = "<group>"; };
		B2A8466E197EB024008A4ACA /* ca */ = {isa = PBXFileReference; lastKnownFileType = text.plist.strings; name = ca; path = ca.lproj/InfoPlist.strings; sourceTree = "<group>"; };
		B2A8466F197EB030008A4ACA /* eu */ = {isa = PBXFileReference; lastKnownFileType = text.plist.strings; name = eu; path = eu.lproj/InfoPlist.strings; sourceTree = "<group>"; };
		B2BF84B9170846290030AA22 /* OpenGL.framework */ = {isa = PBXFileReference; lastKnownFileType = wrapper.framework; name = OpenGL.framework; path = System/Library/Frameworks/OpenGL.framework; sourceTree = SDKROOT; };
		B2BF84BB170846940030AA22 /* Carbon.framework */ = {isa = PBXFileReference; lastKnownFileType = wrapper.framework; name = Carbon.framework; path = System/Library/Frameworks/Carbon.framework; sourceTree = SDKROOT; };
		B2BF84BD170847220030AA22 /* libz.dylib */ = {isa = PBXFileReference; lastKnownFileType = "compiled.mach-o.dylib"; name = libz.dylib; path = usr/lib/libz.dylib; sourceTree = SDKROOT; };
		B2BF84C0170847E60030AA22 /* IOKit.framework */ = {isa = PBXFileReference; lastKnownFileType = wrapper.framework; name = IOKit.framework; path = System/Library/Frameworks/IOKit.framework; sourceTree = SDKROOT; };
		B2BF84C21708498B0030AA22 /* HIToolbox.framework */ = {isa = PBXFileReference; lastKnownFileType = wrapper.framework; name = HIToolbox.framework; path = System/Library/Frameworks/Carbon.framework/Frameworks/HIToolbox.framework; sourceTree = SDKROOT; };
		B2C67BBF19B0DE7200691FA4 /* eu */ = {isa = PBXFileReference; lastKnownFileType = text.plist.strings; name = eu; path = macosx/eu.lproj/MoveApplication.strings; sourceTree = "<group>"; };
		B2C67BC019B0DE7C00691FA4 /* gl */ = {isa = PBXFileReference; lastKnownFileType = text.plist.strings; name = gl; path = macosx/gl.lproj/MoveApplication.strings; sourceTree = "<group>"; };
		B2C67BC119B0DE8500691FA4 /* mk */ = {isa = PBXFileReference; lastKnownFileType = text.plist.strings; name = mk; path = macosx/mk.lproj/MoveApplication.strings; sourceTree = "<group>"; };
		B2D04DFB197A831D00D24B42 /* cs */ = {isa = PBXFileReference; fileEncoding = 4; lastKnownFileType = text.plist.strings; name = cs; path = macosx/cs.lproj/MoveApplication.strings; sourceTree = "<group>"; };
		B2D76A44181D027F0083C9D9 /* libLucenePlusPlus.a */ = {isa = PBXFileReference; lastKnownFileType = archive.ar; path = libLucenePlusPlus.a; sourceTree = BUILT_PRODUCTS_DIR; };
		B2D76A46181D028B0083C9D9 /* libboost_date_time.a */ = {isa = PBXFileReference; lastKnownFileType = archive.ar; path = libboost_date_time.a; sourceTree = BUILT_PRODUCTS_DIR; };
		B2D76A47181D028B0083C9D9 /* libboost_filesystem.a */ = {isa = PBXFileReference; lastKnownFileType = archive.ar; path = libboost_filesystem.a; sourceTree = BUILT_PRODUCTS_DIR; };
		B2D76A48181D028B0083C9D9 /* libboost_iostreams.a */ = {isa = PBXFileReference; lastKnownFileType = archive.ar; path = libboost_iostreams.a; sourceTree = BUILT_PRODUCTS_DIR; };
		B2D76A49181D028B0083C9D9 /* libboost_regex.a */ = {isa = PBXFileReference; lastKnownFileType = archive.ar; path = libboost_regex.a; sourceTree = BUILT_PRODUCTS_DIR; };
		B2D76A4A181D028B0083C9D9 /* libboost_system.a */ = {isa = PBXFileReference; lastKnownFileType = archive.ar; path = libboost_system.a; sourceTree = BUILT_PRODUCTS_DIR; };
		B2D76A4B181D028B0083C9D9 /* libboost_thread.a */ = {isa = PBXFileReference; lastKnownFileType = archive.ar; path = libboost_thread.a; sourceTree = BUILT_PRODUCTS_DIR; };
		B2E2184A199A76B100EA2784 /* syntaxhighlighter.cpp */ = {isa = PBXFileReference; fileEncoding = 4; lastKnownFileType = sourcecode.cpp.cpp; path = syntaxhighlighter.cpp; sourceTree = "<group>"; };
		B2E2184B199A76B100EA2784 /* syntaxhighlighter.h */ = {isa = PBXFileReference; fileEncoding = 4; lastKnownFileType = sourcecode.c.h; path = syntaxhighlighter.h; sourceTree = "<group>"; };
		B2E836DD1709ECD600F31559 /* dsa_pub.pem */ = {isa = PBXFileReference; fileEncoding = 4; lastKnownFileType = text; name = dsa_pub.pem; path = macosx/dsa_pub.pem; sourceTree = SOURCE_ROOT; };
		B2E836E01709ED2A00F31559 /* window-close.png */ = {isa = PBXFileReference; lastKnownFileType = image.png; name = "window-close.png"; path = "macosx/window-close.png"; sourceTree = "<group>"; };
		B2E836E11709ED2A00F31559 /* poedit-status-automatic.png */ = {isa = PBXFileReference; lastKnownFileType = image.png; path = "poedit-status-automatic.png"; sourceTree = "<group>"; };
		B2E836E21709ED2A00F31559 /* poedit-status-cat-mid.png */ = {isa = PBXFileReference; lastKnownFileType = image.png; path = "poedit-status-cat-mid.png"; sourceTree = "<group>"; };
		B2E836E31709ED2A00F31559 /* poedit-status-cat-no.png */ = {isa = PBXFileReference; lastKnownFileType = image.png; path = "poedit-status-cat-no.png"; sourceTree = "<group>"; };
		B2E836E41709ED2A00F31559 /* poedit-status-cat-ok.png */ = {isa = PBXFileReference; lastKnownFileType = image.png; path = "poedit-status-cat-ok.png"; sourceTree = "<group>"; };
		B2E836E51709ED2A00F31559 /* poedit-status-comment-modif.png */ = {isa = PBXFileReference; lastKnownFileType = image.png; path = "poedit-status-comment-modif.png"; sourceTree = "<group>"; };
		B2E836E61709ED2A00F31559 /* poedit-status-comment.png */ = {isa = PBXFileReference; lastKnownFileType = image.png; path = "poedit-status-comment.png"; sourceTree = "<group>"; };
		B2E836E71709ED2A00F31559 /* poedit-status-modified.png */ = {isa = PBXFileReference; lastKnownFileType = image.png; path = "poedit-status-modified.png"; sourceTree = "<group>"; };
		B2E836E81709ED2A00F31559 /* poedit-status-nothing.png */ = {isa = PBXFileReference; lastKnownFileType = image.png; path = "poedit-status-nothing.png"; sourceTree = "<group>"; };
		B2E836F21709ED6300F31559 /* document-new.png */ = {isa = PBXFileReference; lastKnownFileType = image.png; name = "document-new.png"; path = "toolbar-32/document-new.png"; sourceTree = "<group>"; };
		B2E836F31709ED6300F31559 /* document-open.png */ = {isa = PBXFileReference; lastKnownFileType = image.png; name = "document-open.png"; path = "toolbar-32/document-open.png"; sourceTree = "<group>"; };
		B2E836F41709ED6300F31559 /* document-properties.png */ = {isa = PBXFileReference; lastKnownFileType = image.png; name = "document-properties.png"; path = "toolbar-32/document-properties.png"; sourceTree = "<group>"; };
		B2E836F51709ED6300F31559 /* document-save.png */ = {isa = PBXFileReference; lastKnownFileType = image.png; name = "document-save.png"; path = "toolbar-32/document-save.png"; sourceTree = "<group>"; };
		B2E836F61709ED6300F31559 /* edit-delete.png */ = {isa = PBXFileReference; lastKnownFileType = image.png; name = "edit-delete.png"; path = "toolbar-32/edit-delete.png"; sourceTree = "<group>"; };
		B2E836F71709ED6300F31559 /* poedit-comment.png */ = {isa = PBXFileReference; lastKnownFileType = image.png; name = "poedit-comment.png"; path = "toolbar-32/poedit-comment.png"; sourceTree = "<group>"; };
		B2E836F81709ED6300F31559 /* poedit-fuzzy.png */ = {isa = PBXFileReference; lastKnownFileType = image.png; name = "poedit-fuzzy.png"; path = "toolbar-32/poedit-fuzzy.png"; sourceTree = "<group>"; };
		B2E836F91709ED6300F31559 /* poedit-update.png */ = {isa = PBXFileReference; lastKnownFileType = image.png; name = "poedit-update.png"; path = "toolbar-32/poedit-update.png"; sourceTree = "<group>"; };
		B2E836FA1709ED6300F31559 /* poedit-validate.png */ = {isa = PBXFileReference; lastKnownFileType = image.png; name = "poedit-validate.png"; path = "toolbar-32/poedit-validate.png"; sourceTree = "<group>"; };
		B2E83708170C97ED00F31559 /* copy-translations.sh */ = {isa = PBXFileReference; fileEncoding = 4; lastKnownFileType = text.script.sh; name = "copy-translations.sh"; path = "macosx/copy-translations.sh"; sourceTree = "<group>"; };
		B2EC60A31812D9D40059756A /* icudt52l.dat */ = {isa = PBXFileReference; lastKnownFileType = file; name = icudt52l.dat; path = deps/icu4c/source/data/in/icudt52l.dat; sourceTree = "<group>"; };
		B2F14DD3181E510100E212B5 /* tm_migrate.cpp */ = {isa = PBXFileReference; explicitFileType = sourcecode.cpp.objcpp; fileEncoding = 4; name = tm_migrate.cpp; path = tm/tm_migrate.cpp; sourceTree = "<group>"; };
		B2F25F0B199E23B300127FF9 /* spellchecking.h */ = {isa = PBXFileReference; fileEncoding = 4; lastKnownFileType = sourcecode.c.h; path = spellchecking.h; sourceTree = "<group>"; };
		B2F25F0C199E327C00127FF9 /* spellchecking.cpp */ = {isa = PBXFileReference; explicitFileType = sourcecode.cpp.objcpp; fileEncoding = 4; path = spellchecking.cpp; sourceTree = "<group>"; };
		B2F287C2170DCC92004C1F41 /* AUTHORS */ = {isa = PBXFileReference; fileEncoding = 4; lastKnownFileType = text; name = AUTHORS; path = deps/gettext/AUTHORS; sourceTree = SOURCE_ROOT; };
		B2F287C3170DCC92004C1F41 /* COPYING */ = {isa = PBXFileReference; fileEncoding = 4; lastKnownFileType = text; name = COPYING; path = deps/gettext/COPYING; sourceTree = SOURCE_ROOT; };
		B2F672D6197A83F900DBFDB0 /* da */ = {isa = PBXFileReference; fileEncoding = 4; lastKnownFileType = text.plist.strings; name = da; path = macosx/da.lproj/MoveApplication.strings; sourceTree = "<group>"; };
		B2F672D7197A83FE00DBFDB0 /* de */ = {isa = PBXFileReference; fileEncoding = 4; lastKnownFileType = text.plist.strings; name = de; path = macosx/de.lproj/MoveApplication.strings; sourceTree = "<group>"; };
		B2F672D8197A840400DBFDB0 /* es */ = {isa = PBXFileReference; fileEncoding = 4; lastKnownFileType = text.plist.strings; name = es; path = macosx/es.lproj/MoveApplication.strings; sourceTree = "<group>"; };
		B2F672D9197A840800DBFDB0 /* fr */ = {isa = PBXFileReference; fileEncoding = 4; lastKnownFileType = text.plist.strings; name = fr; path = macosx/fr.lproj/MoveApplication.strings; sourceTree = "<group>"; };
		B2F672DA197A840D00DBFDB0 /* it */ = {isa = PBXFileReference; fileEncoding = 4; lastKnownFileType = text.plist.strings; name = it; path = macosx/it.lproj/MoveApplication.strings; sourceTree = "<group>"; };
		B2F672DB197A841200DBFDB0 /* ja */ = {isa = PBXFileReference; fileEncoding = 4; lastKnownFileType = text.plist.strings; name = ja; path = macosx/ja.lproj/MoveApplication.strings; sourceTree = "<group>"; };
		B2F672DC197A841600DBFDB0 /* ko */ = {isa = PBXFileReference; fileEncoding = 4; lastKnownFileType = text.plist.strings; name = ko; path = macosx/ko.lproj/MoveApplication.strings; sourceTree = "<group>"; };
		B2F672DD197A841C00DBFDB0 /* nb */ = {isa = PBXFileReference; fileEncoding = 4; lastKnownFileType = text.plist.strings; name = nb; path = macosx/nb.lproj/MoveApplication.strings; sourceTree = "<group>"; };
		B2F672DE197A842100DBFDB0 /* nl */ = {isa = PBXFileReference; fileEncoding = 4; lastKnownFileType = text.plist.strings; name = nl; path = macosx/nl.lproj/MoveApplication.strings; sourceTree = "<group>"; };
		B2F672DF197A842600DBFDB0 /* pt_BR */ = {isa = PBXFileReference; fileEncoding = 4; lastKnownFileType = text.plist.strings; name = pt_BR; path = macosx/pt_BR.lproj/MoveApplication.strings; sourceTree = "<group>"; };
		B2F672E1197A843F00DBFDB0 /* zh_Hans */ = {isa = PBXFileReference; fileEncoding = 4; lastKnownFileType = text.plist.strings; name = zh_Hans; path = macosx/zh_Hans.lproj/MoveApplication.strings; sourceTree = "<group>"; };
/* End PBXFileReference section */

/* Begin PBXFrameworksBuildPhase section */
		B23D1F6118142CF400E6B212 /* Frameworks */ = {
			isa = PBXFrameworksBuildPhase;
			buildActionMask = 2147483647;
			files = (
			);
			runOnlyForDeploymentPostprocessing = 0;
		};
		B248B2DB170D765100EBA58E /* Frameworks */ = {
			isa = PBXFrameworksBuildPhase;
			buildActionMask = 2147483647;
			files = (
				B2F287C0170DCC63004C1F41 /* CoreFoundation.framework in Frameworks */,
			);
			runOnlyForDeploymentPostprocessing = 0;
		};
		B24ACD5816F6201F00399242 /* Frameworks */ = {
			isa = PBXFrameworksBuildPhase;
			buildActionMask = 2147483647;
			files = (
				B2567977170763B700C52BC5 /* libwx_osx_cocoa_static.a in Frameworks */,
				B24ACD5F16F6201F00399242 /* Cocoa.framework in Frameworks */,
				B2BF84C4170849D00030AA22 /* Carbon.framework in Frameworks */,
				B2BF84BA170846290030AA22 /* OpenGL.framework in Frameworks */,
				B2BF84C1170847E60030AA22 /* IOKit.framework in Frameworks */,
				B2284A55183BE68200E097C7 /* Security.framework in Frameworks */,
				B256797517075E6000C52BC5 /* Sparkle.framework in Frameworks */,
				B2BF84BE170847220030AA22 /* libz.dylib in Frameworks */,
				B21FB781179D51BE003F45AC /* libexpat.dylib in Frameworks */,
				B2D76A45181D027F0083C9D9 /* libLucenePlusPlus.a in Frameworks */,
				B2D76A4C181D028B0083C9D9 /* libboost_date_time.a in Frameworks */,
				B2D76A4D181D028B0083C9D9 /* libboost_filesystem.a in Frameworks */,
				B2D76A4E181D028B0083C9D9 /* libboost_iostreams.a in Frameworks */,
				B2D76A4F181D028B0083C9D9 /* libboost_regex.a in Frameworks */,
				B2D76A50181D028B0083C9D9 /* libboost_system.a in Frameworks */,
				B2D76A51181D028B0083C9D9 /* libboost_thread.a in Frameworks */,
			);
			runOnlyForDeploymentPostprocessing = 0;
		};
/* End PBXFrameworksBuildPhase section */

/* Begin PBXGroup section */
		B22083AA197A82CD009355BB /* LetsMove */ = {
			isa = PBXGroup;
			children = (
				B2284A50183BE3B300E097C7 /* PFMoveApplication.h */,
				B2284A51183BE3B300E097C7 /* PFMoveApplication.m */,
				B26897B2197A830200B42764 /* MoveApplication.strings */,
			);
			name = LetsMove;
			sourceTree = "<group>";
		};
		B2284A4D183BE39900E097C7 /* Third Party */ = {
			isa = PBXGroup;
			children = (
				B22083AA197A82CD009355BB /* LetsMove */,
				B2579C801920C02C00BEBC31 /* REKit.h */,
				B2579C811920C02C00BEBC31 /* REUtil.m */,
				B2579C7D1920BFA000BEBC31 /* NSObject+REResponder.h */,
				B2579C7E1920BFA000BEBC31 /* NSObject+REResponder.m */,
			);
			name = "Third Party";
			sourceTree = "<group>";
		};
		B23D1F5B1814279D00E6B212 /* TM */ = {
			isa = PBXGroup;
			children = (
				B28F1CD916F629D30018AF7E /* transmem.h */,
				B28F1CD816F629D30018AF7E /* transmem.cpp */,
				B2F14DD3181E510100E212B5 /* tm_migrate.cpp */,
				B23D1F5E18142CAB00E6B212 /* dump_legacy_tm.cpp */,
			);
			name = TM;
			path = src;
			sourceTree = "<group>";
		};
		B23D1F5C1814283200E6B212 /* GUI */ = {
			isa = PBXGroup;
			children = (
				B28F1CB116F629D30018AF7E /* attentionbar.cpp */,
				B28F1CB216F629D30018AF7E /* attentionbar.h */,
				B28F1CB316F629D30018AF7E /* cat_sorting.cpp */,
				B28F1CB416F629D30018AF7E /* cat_sorting.h */,
				B28F1CB616F629D30018AF7E /* chooselang.cpp */,
				B28F1CAD16F629D30018AF7E /* chooselang.h */,
				B28F1CB716F629D30018AF7E /* commentdlg.cpp */,
				B28F1CB816F629D30018AF7E /* commentdlg.h */,
				B28F1CB916F629D30018AF7E /* digger.cpp */,
				B28F1CBA16F629D30018AF7E /* digger.h */,
				B28F1CE516F629D30018AF7E /* digits.h */,
				B28F1CAE16F629D30018AF7E /* edapp.cpp */,
				B28F1CAF16F629D30018AF7E /* edapp.h */,
				B28F1CB016F629D30018AF7E /* edframe.cpp */,
				B28F1CBB16F629D30018AF7E /* edframe.h */,
				B28F1CBC16F629D30018AF7E /* edlistctrl.cpp */,
				B28F1CBD16F629D30018AF7E /* edlistctrl.h */,
				B28F1CBE16F629D30018AF7E /* errorbar.cpp */,
				B28F1CBF16F629D30018AF7E /* errorbar.h */,
				B29AE89B17105306008D1F8A /* errors.h */,
				B28F1CE216F629D30018AF7E /* export_html.cpp */,
				B28F1CC016F629D30018AF7E /* fileviewer.cpp */,
				B28F1CC116F629D30018AF7E /* fileviewer.h */,
				B28F1CC216F629D30018AF7E /* findframe.cpp */,
				B28F1CC316F629D30018AF7E /* findframe.h */,
				B28F1CC416F629D30018AF7E /* gexecute.cpp */,
				B28F1CC516F629D30018AF7E /* gexecute.h */,
				B28F1CCA16F629D30018AF7E /* manager.cpp */,
				B28F1CCB16F629D30018AF7E /* manager.h */,
				B28F1CCC16F629D30018AF7E /* osx_helpers.h */,
				B28F1CCD16F629D30018AF7E /* osx_helpers.m */,
				B28F1CCE16F629D30018AF7E /* extractor.cpp */,
				B28F1CCF16F629D30018AF7E /* extractor.h */,
				B28F1CD016F629D30018AF7E /* prefsdlg.cpp */,
				B28F1CD116F629D30018AF7E /* prefsdlg.h */,
				B28F1CD216F629D30018AF7E /* progressinfo.cpp */,
				B28F1CD316F629D30018AF7E /* progressinfo.h */,
				B28F1CD416F629D30018AF7E /* propertiesdlg.cpp */,
				B28F1CD516F629D30018AF7E /* propertiesdlg.h */,
				B2F25F0C199E327C00127FF9 /* spellchecking.cpp */,
				B2F25F0B199E23B300127FF9 /* spellchecking.h */,
				B28F1CD616F629D30018AF7E /* summarydlg.cpp */,
				B28F1CD716F629D30018AF7E /* summarydlg.h */,
				B2E2184A199A76B100EA2784 /* syntaxhighlighter.cpp */,
				B2E2184B199A76B100EA2784 /* syntaxhighlighter.h */,
				B28F1CDE16F629D30018AF7E /* utility.cpp */,
				B28F1CDF16F629D30018AF7E /* utility.h */,
				B26D064D182506E40069C378 /* languagectrl.cpp */,
				B26D064E182506E40069C378 /* languagectrl.h */,
				B22A5C8918508F1F0034BEFD /* logcapture.h */,
				B26D0653182697200069C378 /* welcomescreen.cpp */,
				B26D0654182697200069C378 /* welcomescreen.h */,
			);
			name = GUI;
			path = src;
			sourceTree = "<group>";
		};
		B23D1F5D1814283B00E6B212 /* Non-GUI */ = {
			isa = PBXGroup;
			children = (
				B28F1CB516F629D30018AF7E /* catalog.h */,
				B28F1CAC16F629D30018AF7E /* catalog.cpp */,
				B22C5F0917DDC67400ECAFD1 /* language.h */,
				B22C5F0817DDC67400ECAFD1 /* language.cpp */,
				B26B74EF1822CA12006E2B76 /* language_impl_legacy.h */,
				B29FC688182157A700BFC15D /* language_impl_plurals.h */,
				B28F1CE416F629D30018AF7E /* pl_evaluate.h */,
				B28F1CE316F629D30018AF7E /* pl_evaluate.cpp */,
				B28F1CE016F629D30018AF7E /* version.h */,
				B29FC6891821616C00BFC15D /* icuhelpers.h */,
			);
			name = "Non-GUI";
			path = src;
			sourceTree = "<group>";
		};
		B248B2E1170D765100EBA58E /* GettextTools */ = {
			isa = PBXGroup;
			children = (
				B248B2E3170D765100EBA58E /* GettextTools-Info.plist */,
				B20960F219928C8500A2EB13 /* GettextToolsDummy.c */,
				B2F287C2170DCC92004C1F41 /* AUTHORS */,
				B2F287C3170DCC92004C1F41 /* COPYING */,
			);
			path = GettextTools;
			sourceTree = "<group>";
		};
		B24ACD5216F6201F00399242 = {
			isa = PBXGroup;
			children = (
				B24ACD6416F6201F00399242 /* Poedit */,
				B248B2E1170D765100EBA58E /* GettextTools */,
				B24ACD5D16F6201F00399242 /* Frameworks */,
				B24ACD5C16F6201F00399242 /* Products */,
			);
			sourceTree = "<group>";
		};
		B24ACD5C16F6201F00399242 /* Products */ = {
			isa = PBXGroup;
			children = (
				B24ACD5B16F6201F00399242 /* Poedit.app */,
				B248B2DE170D765100EBA58E /* GettextTools.bundle */,
				B23D1F6418142CF400E6B212 /* dump-legacy-tm */,
			);
			name = Products;
			sourceTree = "<group>";
		};
		B24ACD5D16F6201F00399242 /* Frameworks */ = {
			isa = PBXGroup;
			children = (
				B2284A54183BE68200E097C7 /* Security.framework */,
				B2D76A46181D028B0083C9D9 /* libboost_date_time.a */,
				B2D76A47181D028B0083C9D9 /* libboost_filesystem.a */,
				B2D76A48181D028B0083C9D9 /* libboost_iostreams.a */,
				B2D76A49181D028B0083C9D9 /* libboost_regex.a */,
				B2D76A4A181D028B0083C9D9 /* libboost_system.a */,
				B2D76A4B181D028B0083C9D9 /* libboost_thread.a */,
				B2D76A44181D027F0083C9D9 /* libLucenePlusPlus.a */,
				B21FB780179D51BE003F45AC /* libexpat.dylib */,
				B2BF84BD170847220030AA22 /* libz.dylib */,
				B256797417075E6000C52BC5 /* Sparkle.framework */,
				B2567976170763B700C52BC5 /* libwx_osx_cocoa_static.a */,
				B2BF84C21708498B0030AA22 /* HIToolbox.framework */,
				B2BF84C0170847E60030AA22 /* IOKit.framework */,
				B24ACD5E16F6201F00399242 /* Cocoa.framework */,
				B2BF84BB170846940030AA22 /* Carbon.framework */,
				B2BF84B9170846290030AA22 /* OpenGL.framework */,
				B248B2DF170D765100EBA58E /* CoreFoundation.framework */,
				B24ACD6016F6201F00399242 /* Other Frameworks */,
			);
			name = Frameworks;
			sourceTree = "<group>";
		};
		B24ACD6016F6201F00399242 /* Other Frameworks */ = {
			isa = PBXGroup;
			children = (
				B24ACD6116F6201F00399242 /* AppKit.framework */,
				B24ACD6216F6201F00399242 /* CoreData.framework */,
				B24ACD6316F6201F00399242 /* Foundation.framework */,
			);
			name = "Other Frameworks";
			sourceTree = "<group>";
		};
		B24ACD6416F6201F00399242 /* Poedit */ = {
			isa = PBXGroup;
			children = (
				B23D1F5D1814283B00E6B212 /* Non-GUI */,
				B23D1F5B1814279D00E6B212 /* TM */,
				B23D1F5C1814283200E6B212 /* GUI */,
				B27EB05C1709DA2B009C1328 /* XRC Resources */,
				B24ACD7E16F6252600399242 /* Resources */,
				B24ACD6516F6201F00399242 /* Supporting Files */,
				B2284A4D183BE39900E097C7 /* Third Party */,
			);
			name = Poedit;
			sourceTree = SOURCE_ROOT;
		};
		B24ACD6516F6201F00399242 /* Supporting Files */ = {
			isa = PBXGroup;
			children = (
				B24ACD6616F6201F00399242 /* Poedit-Info.plist */,
				B24ACD6716F6201F00399242 /* InfoPlist.strings */,
				B24ACD6C16F6201F00399242 /* Poedit-Prefix.pch */,
				B2E83708170C97ED00F31559 /* copy-translations.sh */,
			);
			name = "Supporting Files";
			sourceTree = SOURCE_ROOT;
		};
		B24ACD7E16F6252600399242 /* Resources */ = {
			isa = PBXGroup;
			children = (
				B2E836DF1709ECF100F31559 /* Artwork */,
				B2E836DD1709ECD600F31559 /* dsa_pub.pem */,
				B2EC60A31812D9D40059756A /* icudt52l.dat */,
			);
			name = Resources;
			sourceTree = "<group>";
		};
		B27EB05C1709DA2B009C1328 /* XRC Resources */ = {
			isa = PBXGroup;
			children = (
				B27EB05D1709DA4A009C1328 /* comment.xrc */,
				B27EB05E1709DA4A009C1328 /* find.xrc */,
				B27EB05F1709DA4A009C1328 /* manager.xrc */,
				B27EB0601709DA4A009C1328 /* menus.xrc */,
				B27EB0611709DA4A009C1328 /* prefs.xrc */,
				B27EB0621709DA4A009C1328 /* progress.xrc */,
				B27EB0631709DA4A009C1328 /* properties.xrc */,
				B27EB0641709DA4A009C1328 /* summary.xrc */,
				B27EB0671709DA4A009C1328 /* toolbar.xrc */,
			);
			name = "XRC Resources";
			path = src/resources;
			sourceTree = SOURCE_ROOT;
		};
		B2E836DF1709ECF100F31559 /* Artwork */ = {
			isa = PBXGroup;
			children = (
				B26D06561826A22C0069C378 /* PoeditWelcome.png */,
				B26D06571826A22C0069C378 /* PoeditWelcome@2x.png */,
				B24ACD8316F6263900399242 /* Poedit.iconset */,
				B28F1CA916F627170018AF7E /* GenericTranslation.iconset */,
				B2E836F21709ED6300F31559 /* document-new.png */,
				B22A5C7D184E4B870034BEFD /* document-new@2x.png */,
				B2E836F31709ED6300F31559 /* document-open.png */,
				B2E836F41709ED6300F31559 /* document-properties.png */,
				B22A5C7F184E4B870034BEFD /* document-properties@2x.png */,
				B2E836F51709ED6300F31559 /* document-save.png */,
				B2E836F61709ED6300F31559 /* edit-delete.png */,
				B22A5C7C184E4B870034BEFD /* edit-delete@2x.png */,
				B2E836F71709ED6300F31559 /* poedit-comment.png */,
				B22A5C7E184E4B870034BEFD /* poedit-comment@2x.png */,
				B2E836F81709ED6300F31559 /* poedit-fuzzy.png */,
				B22A5C81184E4B870034BEFD /* poedit-fuzzy@2x.png */,
				B2E836F91709ED6300F31559 /* poedit-update.png */,
				B22A5C80184E4B870034BEFD /* poedit-update@2x.png */,
				B2E836FA1709ED6300F31559 /* poedit-validate.png */,
				B22A5C7B184E4B870034BEFD /* poedit-validate@2x.png */,
				B2E836E01709ED2A00F31559 /* window-close.png */,
				B22A5C79184E4B6B0034BEFD /* window-close@2x.png */,
				B2E836E11709ED2A00F31559 /* poedit-status-automatic.png */,
				B2E836E21709ED2A00F31559 /* poedit-status-cat-mid.png */,
				B2E836E31709ED2A00F31559 /* poedit-status-cat-no.png */,
				B2E836E41709ED2A00F31559 /* poedit-status-cat-ok.png */,
				B2E836E51709ED2A00F31559 /* poedit-status-comment-modif.png */,
				B2E836E61709ED2A00F31559 /* poedit-status-comment.png */,
				B2E836E71709ED2A00F31559 /* poedit-status-modified.png */,
				B2E836E81709ED2A00F31559 /* poedit-status-nothing.png */,
			);
			name = Artwork;
			path = icons/ui;
			sourceTree = SOURCE_ROOT;
		};
/* End PBXGroup section */

/* Begin PBXLegacyTarget section */
		B27115F8170830A800B936D5 /* ant_external_deps */ = {
			isa = PBXLegacyTarget;
			buildArgumentsString = "$(ACTION) -Dconfig=$(CONFIGURATION) -Dbuilddir=$(DEPS_BUILD_DIR)";
			buildConfigurationList = B27115F9170830A800B936D5 /* Build configuration list for PBXLegacyTarget "ant_external_deps" */;
			buildPhases = (
			);
			buildToolPath = /usr/local/bin/ant;
			buildWorkingDirectory = deps;
			dependencies = (
			);
			name = ant_external_deps;
			passBuildSettingsInEnvironment = 1;
			productName = external_deps;
		};
/* End PBXLegacyTarget section */

/* Begin PBXNativeTarget section */
		B23D1F6318142CF400E6B212 /* dump-legacy-tm */ = {
			isa = PBXNativeTarget;
			buildConfigurationList = B23D1F6A18142CF400E6B212 /* Build configuration list for PBXNativeTarget "dump-legacy-tm" */;
			buildPhases = (
				B23D1F6018142CF400E6B212 /* Sources */,
				B23D1F6118142CF400E6B212 /* Frameworks */,
			);
			buildRules = (
			);
			dependencies = (
				B23D1F7018142D0C00E6B212 /* PBXTargetDependency */,
			);
			name = "dump-legacy-tm";
			productName = "dump-legacy-tm";
			productReference = B23D1F6418142CF400E6B212 /* dump-legacy-tm */;
			productType = "com.apple.product-type.tool";
		};
		B248B2DD170D765100EBA58E /* GettextTools */ = {
			isa = PBXNativeTarget;
			buildConfigurationList = B248B2EA170D765100EBA58E /* Build configuration list for PBXNativeTarget "GettextTools" */;
			buildPhases = (
				B248B2DA170D765100EBA58E /* Sources */,
				B248B2DB170D765100EBA58E /* Frameworks */,
				B248B2DC170D765100EBA58E /* Resources */,
				B2F287C6170DCF06004C1F41 /* Copy Gettext binaries & translations */,
				B2CC62E217DB7F670097461B /* Set bundle versions from deps/gettext */,
			);
			buildRules = (
			);
			dependencies = (
				B248B2EC170D772800EBA58E /* PBXTargetDependency */,
			);
			name = GettextTools;
			productName = GettextTools;
			productReference = B248B2DE170D765100EBA58E /* GettextTools.bundle */;
			productType = "com.apple.product-type.bundle";
		};
		B24ACD5A16F6201F00399242 /* Poedit */ = {
			isa = PBXNativeTarget;
			buildConfigurationList = B24ACD7B16F6201F00399242 /* Build configuration list for PBXNativeTarget "Poedit" */;
			buildPhases = (
				B2CC62E117DB7E2D0097461B /* Set CFBundleVersion from git */,
				B24ACD5716F6201F00399242 /* Sources */,
				B24ACD5816F6201F00399242 /* Frameworks */,
				B24ACD5916F6201F00399242 /* Resources */,
				B2E836D81709EB0700F31559 /* Copy Private Frameworks */,
				B2846D0B17BCF65D00DDC6F8 /* Remove Headers From Private Frameworks */,
				B23D1F72181446EF00E6B212 /* Copy Auxiliary Binaries */,
				B2B7D470170DD91C00ED0AFE /* Copy Gettext bundle */,
				B2E83707170C96DB00F31559 /* Install translations */,
			);
			buildRules = (
			);
			dependencies = (
				B2B7D474170DDAAB00ED0AFE /* PBXTargetDependency */,
				B248B2EE170D773000EBA58E /* PBXTargetDependency */,
				B23D1F6E18142D0100E6B212 /* PBXTargetDependency */,
			);
			name = Poedit;
			productName = Poedit;
			productReference = B24ACD5B16F6201F00399242 /* Poedit.app */;
			productType = "com.apple.product-type.application";
		};
/* End PBXNativeTarget section */

/* Begin PBXProject section */
		B24ACD5316F6201F00399242 /* Project object */ = {
			isa = PBXProject;
			attributes = {
				CLASSPREFIX = PO;
				LastUpgradeCheck = 0500;
				ORGANIZATIONNAME = "Václav Slavík";
			};
			buildConfigurationList = B24ACD5616F6201F00399242 /* Build configuration list for PBXProject "Poedit" */;
			compatibilityVersion = "Xcode 3.2";
			developmentRegion = English;
			hasScannedForEncodings = 0;
			knownRegions = (
				en,
				cs,
				ru,
				da,
				de,
				es,
				fr,
				it,
				ja,
				ko,
				nb,
				nl,
				pt_BR,
				pt,
				zh_Hans,
				hu,
				sr,
				tr,
				"pt-BR",
				ca,
				eu,
				bs,
				pl,
				sk,
				gl,
				ms,
				pt_PT,
				mk,
			);
			mainGroup = B24ACD5216F6201F00399242;
			productRefGroup = B24ACD5C16F6201F00399242 /* Products */;
			projectDirPath = "";
			projectRoot = "";
			targets = (
				B24ACD5A16F6201F00399242 /* Poedit */,
				B27115F8170830A800B936D5 /* ant_external_deps */,
				B248B2DD170D765100EBA58E /* GettextTools */,
				B23D1F6318142CF400E6B212 /* dump-legacy-tm */,
			);
		};
/* End PBXProject section */

/* Begin PBXResourcesBuildPhase section */
		B248B2DC170D765100EBA58E /* Resources */ = {
			isa = PBXResourcesBuildPhase;
			buildActionMask = 2147483647;
			files = (
				B2F287C4170DCC92004C1F41 /* AUTHORS in Resources */,
				B2F287C5170DCC92004C1F41 /* COPYING in Resources */,
			);
			runOnlyForDeploymentPostprocessing = 0;
		};
		B24ACD5916F6201F00399242 /* Resources */ = {
			isa = PBXResourcesBuildPhase;
			buildActionMask = 2147483647;
			files = (
				B24ACD6916F6201F00399242 /* InfoPlist.strings in Resources */,
				B24ACD8416F6263900399242 /* Poedit.iconset in Resources */,
				B28F1CAA16F627170018AF7E /* GenericTranslation.iconset in Resources */,
				B2E836DE1709ECD600F31559 /* dsa_pub.pem in Resources */,
				B2E836E91709ED2A00F31559 /* window-close.png in Resources */,
				B2E836EA1709ED2A00F31559 /* poedit-status-automatic.png in Resources */,
				B2E836EB1709ED2A00F31559 /* poedit-status-cat-mid.png in Resources */,
				B2E836EC1709ED2A00F31559 /* poedit-status-cat-no.png in Resources */,
				B2E836ED1709ED2A00F31559 /* poedit-status-cat-ok.png in Resources */,
				B2E836EE1709ED2A00F31559 /* poedit-status-comment-modif.png in Resources */,
				B22A5C86184E4B870034BEFD /* document-properties@2x.png in Resources */,
				B2E836EF1709ED2A00F31559 /* poedit-status-comment.png in Resources */,
				B2E836F01709ED2A00F31559 /* poedit-status-modified.png in Resources */,
				B2E836F11709ED2A00F31559 /* poedit-status-nothing.png in Resources */,
				B2E836FB1709ED6300F31559 /* document-new.png in Resources */,
				B2E836FC1709ED6300F31559 /* document-open.png in Resources */,
				B2E836FD1709ED6300F31559 /* document-properties.png in Resources */,
				B22A5C87184E4B870034BEFD /* poedit-update@2x.png in Resources */,
				B22A5C85184E4B870034BEFD /* poedit-comment@2x.png in Resources */,
				B22A5C7A184E4B6B0034BEFD /* window-close@2x.png in Resources */,
				B2E836FE1709ED6300F31559 /* document-save.png in Resources */,
				B2E836FF1709ED6300F31559 /* edit-delete.png in Resources */,
				B2E837001709ED6300F31559 /* poedit-comment.png in Resources */,
				B2E837011709ED6300F31559 /* poedit-fuzzy.png in Resources */,
				B2E837021709ED6300F31559 /* poedit-update.png in Resources */,
				B2E837031709ED6300F31559 /* poedit-validate.png in Resources */,
				B29AE89017103992008D1F8A /* comment.xrc in Resources */,
				B22A5C83184E4B870034BEFD /* edit-delete@2x.png in Resources */,
				B22A5C88184E4B870034BEFD /* poedit-fuzzy@2x.png in Resources */,
				B29AE89117103992008D1F8A /* find.xrc in Resources */,
				B29AE89217103992008D1F8A /* manager.xrc in Resources */,
				B29AE89317103992008D1F8A /* menus.xrc in Resources */,
				B22A5C84184E4B870034BEFD /* document-new@2x.png in Resources */,
				B29AE89417103992008D1F8A /* prefs.xrc in Resources */,
				B29AE89517103992008D1F8A /* progress.xrc in Resources */,
				B29AE89617103992008D1F8A /* properties.xrc in Resources */,
				B29AE89717103992008D1F8A /* summary.xrc in Resources */,
				B29AE89A17103992008D1F8A /* toolbar.xrc in Resources */,
				B2EC60A41812D9D40059756A /* icudt52l.dat in Resources */,
				B26D06581826A22C0069C378 /* PoeditWelcome.png in Resources */,
				B26D06591826A22C0069C378 /* PoeditWelcome@2x.png in Resources */,
				B26897B4197A830200B42764 /* MoveApplication.strings in Resources */,
				B22A5C82184E4B870034BEFD /* poedit-validate@2x.png in Resources */,
			);
			runOnlyForDeploymentPostprocessing = 0;
		};
/* End PBXResourcesBuildPhase section */

/* Begin PBXShellScriptBuildPhase section */
		B2846D0B17BCF65D00DDC6F8 /* Remove Headers From Private Frameworks */ = {
			isa = PBXShellScriptBuildPhase;
			buildActionMask = 2147483647;
			files = (
			);
			inputPaths = (
			);
			name = "Remove Headers From Private Frameworks";
			outputPaths = (
			);
			runOnlyForDeploymentPostprocessing = 0;
			shellPath = /bin/sh;
			shellScript = "find \"${BUILT_PRODUCTS_DIR}/${FRAMEWORKS_FOLDER_PATH}\" -name Headers -exec rm -rf {} \\; 2>/dev/null || true";
		};
		B2CC62E117DB7E2D0097461B /* Set CFBundleVersion from git */ = {
			isa = PBXShellScriptBuildPhase;
			buildActionMask = 2147483647;
			files = (
			);
			inputPaths = (
			);
			name = "Set CFBundleVersion from git";
			outputPaths = (
			);
			runOnlyForDeploymentPostprocessing = 0;
			shellPath = /bin/sh;
			shellScript = "BUILD_NUMBER=`git rev-list HEAD | wc -l`\necho setting bn to $BUILD_NUMBER\n/usr/libexec/PlistBuddy -c \"Set :CFBundleVersion $BUILD_NUMBER\" \"${TARGET_BUILD_DIR}/${INFOPLIST_PATH}\"";
		};
		B2CC62E217DB7F670097461B /* Set bundle versions from deps/gettext */ = {
			isa = PBXShellScriptBuildPhase;
			buildActionMask = 2147483647;
			files = (
			);
			inputPaths = (
			);
			name = "Set bundle versions from deps/gettext";
			outputPaths = (
			);
			runOnlyForDeploymentPostprocessing = 0;
			shellPath = /bin/sh;
			shellScript = "VERSION_NUMBER=`cat deps/gettext/.version`\n/usr/libexec/PlistBuddy -c \"Set :CFBundleVersion $VERSION_NUMBER\" \"${TARGET_BUILD_DIR}/${INFOPLIST_PATH}\"\n/usr/libexec/PlistBuddy -c \"Set :CFBundleShortVersionString $VERSION_NUMBER\" \"${TARGET_BUILD_DIR}/${INFOPLIST_PATH}\"";
		};
		B2E83707170C96DB00F31559 /* Install translations */ = {
			isa = PBXShellScriptBuildPhase;
			buildActionMask = 2147483647;
			files = (
			);
			inputPaths = (
			);
			name = "Install translations";
			outputPaths = (
			);
			runOnlyForDeploymentPostprocessing = 0;
			shellPath = /bin/sh;
			shellScript = "export MSGFMT=\"${DEPS_BUILD_DIR}/gettext/bin/msgfmt\"\nmacosx/copy-translations.sh \"${BUILT_PRODUCTS_DIR}/${UNLOCALIZED_RESOURCES_FOLDER_PATH}\"";
		};
		B2F287C6170DCF06004C1F41 /* Copy Gettext binaries & translations */ = {
			isa = PBXShellScriptBuildPhase;
			buildActionMask = 2147483647;
			files = (
			);
			inputPaths = (
			);
			name = "Copy Gettext binaries & translations";
			outputPaths = (
			);
			runOnlyForDeploymentPostprocessing = 0;
			shellPath = /bin/sh;
			shellScript = "mkdir -p \"${BUILT_PRODUCTS_DIR}/${EXECUTABLE_FOLDER_PATH}/bin\"\nmkdir -p \"${BUILT_PRODUCTS_DIR}/${EXECUTABLE_FOLDER_PATH}/lib\"\nmkdir -p \"${BUILT_PRODUCTS_DIR}/${EXECUTABLE_FOLDER_PATH}/share\"\nmkdir -p \"${BUILT_PRODUCTS_DIR}/${UNLOCALIZED_RESOURCES_FOLDER_PATH}\"\n\nfor i in ${GETTEXT_BINARIES}; do\n  cp -a ${DEPS_BUILD_DIR}/gettext/bin/$i \"${BUILT_PRODUCTS_DIR}/${EXECUTABLE_FOLDER_PATH}/bin\"\ndone\ncp -a ${DEPS_BUILD_DIR}/gettext/lib/lib*.*.dylib \"${BUILT_PRODUCTS_DIR}/${EXECUTABLE_FOLDER_PATH}/lib\"\n\ncp -a ${DEPS_BUILD_DIR}/gettext/share/locale \"${BUILT_PRODUCTS_DIR}/${UNLOCALIZED_RESOURCES_FOLDER_PATH}/\"\n(cd \"${BUILT_PRODUCTS_DIR}/${EXECUTABLE_FOLDER_PATH}/share\" && rm -f locale && ln -s ../../Resources/locale .)";
		};
/* End PBXShellScriptBuildPhase section */

/* Begin PBXSourcesBuildPhase section */
		B23D1F6018142CF400E6B212 /* Sources */ = {
			isa = PBXSourcesBuildPhase;
			buildActionMask = 2147483647;
			files = (
				B23D1F7118142D1900E6B212 /* dump_legacy_tm.cpp in Sources */,
			);
			runOnlyForDeploymentPostprocessing = 0;
		};
		B248B2DA170D765100EBA58E /* Sources */ = {
			isa = PBXSourcesBuildPhase;
			buildActionMask = 2147483647;
			files = (
				B20960F319928C8500A2EB13 /* GettextToolsDummy.c in Sources */,
			);
			runOnlyForDeploymentPostprocessing = 0;
		};
		B24ACD5716F6201F00399242 /* Sources */ = {
			isa = PBXSourcesBuildPhase;
			buildActionMask = 2147483647;
			files = (
				B2F14DD4181E510100E212B5 /* tm_migrate.cpp in Sources */,
				B28F1CE616F629D30018AF7E /* catalog.cpp in Sources */,
				B28F1CE716F629D30018AF7E /* edapp.cpp in Sources */,
				B28F1CE816F629D30018AF7E /* edframe.cpp in Sources */,
				B28F1CE916F629D30018AF7E /* attentionbar.cpp in Sources */,
				B28F1CEA16F629D30018AF7E /* cat_sorting.cpp in Sources */,
				B26D064F182506E40069C378 /* languagectrl.cpp in Sources */,
				B28F1CEB16F629D30018AF7E /* chooselang.cpp in Sources */,
				B28F1CEC16F629D30018AF7E /* commentdlg.cpp in Sources */,
				B28F1CED16F629D30018AF7E /* digger.cpp in Sources */,
				B28F1CEE16F629D30018AF7E /* edlistctrl.cpp in Sources */,
				B28F1CEF16F629D30018AF7E /* errorbar.cpp in Sources */,
				B28F1CF016F629D30018AF7E /* fileviewer.cpp in Sources */,
				B28F1CF116F629D30018AF7E /* findframe.cpp in Sources */,
				B28F1CF216F629D30018AF7E /* gexecute.cpp in Sources */,
				B28F1CF516F629D30018AF7E /* manager.cpp in Sources */,
				B28F1CF616F629D30018AF7E /* osx_helpers.m in Sources */,
				B28F1CF716F629D30018AF7E /* extractor.cpp in Sources */,
				B28F1CF816F629D30018AF7E /* prefsdlg.cpp in Sources */,
				B28F1CF916F629D30018AF7E /* progressinfo.cpp in Sources */,
				B28F1CFA16F629D30018AF7E /* propertiesdlg.cpp in Sources */,
				B26D0655182697200069C378 /* welcomescreen.cpp in Sources */,
				B28F1CFB16F629D30018AF7E /* summarydlg.cpp in Sources */,
				B28F1CFC16F629D30018AF7E /* transmem.cpp in Sources */,
				B28F1CFF16F629D30018AF7E /* utility.cpp in Sources */,
				B28F1D0016F629D30018AF7E /* export_html.cpp in Sources */,
				B28F1D0116F629D30018AF7E /* pl_evaluate.cpp in Sources */,
				B22C5F0A17DDC67400ECAFD1 /* language.cpp in Sources */,
				B2E2184C199A76B100EA2784 /* syntaxhighlighter.cpp in Sources */,
				B2284A53183BE3B300E097C7 /* PFMoveApplication.m in Sources */,
				B2579C821920C02C00BEBC31 /* REUtil.m in Sources */,
				B2F25F0D199E327C00127FF9 /* spellchecking.cpp in Sources */,
				B2579C7F1920BFA000BEBC31 /* NSObject+REResponder.m in Sources */,
			);
			runOnlyForDeploymentPostprocessing = 0;
		};
/* End PBXSourcesBuildPhase section */

/* Begin PBXTargetDependency section */
		B23D1F6E18142D0100E6B212 /* PBXTargetDependency */ = {
			isa = PBXTargetDependency;
			target = B23D1F6318142CF400E6B212 /* dump-legacy-tm */;
			targetProxy = B23D1F6D18142D0100E6B212 /* PBXContainerItemProxy */;
		};
		B23D1F7018142D0C00E6B212 /* PBXTargetDependency */ = {
			isa = PBXTargetDependency;
			target = B27115F8170830A800B936D5 /* ant_external_deps */;
			targetProxy = B23D1F6F18142D0C00E6B212 /* PBXContainerItemProxy */;
		};
		B248B2EC170D772800EBA58E /* PBXTargetDependency */ = {
			isa = PBXTargetDependency;
			target = B27115F8170830A800B936D5 /* ant_external_deps */;
			targetProxy = B248B2EB170D772800EBA58E /* PBXContainerItemProxy */;
		};
		B248B2EE170D773000EBA58E /* PBXTargetDependency */ = {
			isa = PBXTargetDependency;
			target = B248B2DD170D765100EBA58E /* GettextTools */;
			targetProxy = B248B2ED170D773000EBA58E /* PBXContainerItemProxy */;
		};
		B2B7D474170DDAAB00ED0AFE /* PBXTargetDependency */ = {
			isa = PBXTargetDependency;
			target = B27115F8170830A800B936D5 /* ant_external_deps */;
			targetProxy = B2B7D473170DDAAB00ED0AFE /* PBXContainerItemProxy */;
		};
/* End PBXTargetDependency section */

/* Begin PBXVariantGroup section */
		B24ACD6716F6201F00399242 /* InfoPlist.strings */ = {
			isa = PBXVariantGroup;
			children = (
				B24ACD6816F6201F00399242 /* en */,
				B2A84666197EAF55008A4ACA /* cs */,
				B2A84667197EAF6E008A4ACA /* fr */,
				B2A84668197EAFB0008A4ACA /* tr */,
				B2A84669197EAFB2008A4ACA /* sr */,
				B2A8466B197EAFC3008A4ACA /* hu */,
				B2A8466C197EAFDB008A4ACA /* es */,
				B2A8466D197EB019008A4ACA /* pt_BR */,
				B2A8466E197EB024008A4ACA /* ca */,
				B2A8466F197EB030008A4ACA /* eu */,
				B224557C19A3B00300120FFE /* de */,
				B224557D19A3B01500120FFE /* it */,
				B224557E19A3B01D00120FFE /* pl */,
				B224558019A3B05C00120FFE /* ru */,
				B224558119A3B06000120FFE /* sk */,
				B224558319A3B10400120FFE /* nl */,
				B224558419A3B11400120FFE /* bs */,
				B224558519A3B14B00120FFE /* zh_Hans */,
				B224558619A3B16300120FFE /* gl */,
				B224558719A3B18600120FFE /* ms */,
				B224558919A3B19500120FFE /* pt_PT */,
			);
			name = InfoPlist.strings;
			path = macosx;
			sourceTree = "<group>";
		};
		B26897B2197A830200B42764 /* MoveApplication.strings */ = {
			isa = PBXVariantGroup;
			children = (
				B26897B3197A830200B42764 /* en */,
				B2D04DFB197A831D00D24B42 /* cs */,
				B26251EA197A83DB00278503 /* ru */,
				B2F672D6197A83F900DBFDB0 /* da */,
				B2F672D7197A83FE00DBFDB0 /* de */,
				B2F672D8197A840400DBFDB0 /* es */,
				B2F672D9197A840800DBFDB0 /* fr */,
				B2F672DA197A840D00DBFDB0 /* it */,
				B2F672DB197A841200DBFDB0 /* ja */,
				B2F672DC197A841600DBFDB0 /* ko */,
				B2F672DD197A841C00DBFDB0 /* nb */,
				B2F672DE197A842100DBFDB0 /* nl */,
				B2F672DF197A842600DBFDB0 /* pt_BR */,
				B2F672E1197A843F00DBFDB0 /* zh_Hans */,
				B2A84663197EAEA4008A4ACA /* hu */,
				B2A84664197EAEAD008A4ACA /* sr */,
				B2A84665197EAEB2008A4ACA /* tr */,
				B27EF64E1986D0DB00C502D2 /* bs */,
				B27EF6521986D15400C502D2 /* pl */,
				B27EF6531986D15A00C502D2 /* sk */,
				B224557B19A3AF3C00120FFE /* ca */,
				B224558819A3B18D00120FFE /* ms */,
				B224558A19A3B19900120FFE /* pt_PT */,
				B2C67BBF19B0DE7200691FA4 /* eu */,
				B2C67BC019B0DE7C00691FA4 /* gl */,
				B2C67BC119B0DE8500691FA4 /* mk */,
			);
			name = MoveApplication.strings;
			sourceTree = "<group>";
		};
/* End PBXVariantGroup section */

/* Begin XCBuildConfiguration section */
		B23D1F6B18142CF400E6B212 /* Debug */ = {
			isa = XCBuildConfiguration;
			buildSettings = {
				CLANG_ENABLE_OBJC_ARC = YES;
				CLANG_WARN_BOOL_CONVERSION = YES;
				CLANG_WARN_DIRECT_OBJC_ISA_USAGE = YES_ERROR;
				CLANG_WARN_OBJC_ROOT_CLASS = YES_ERROR;
				GCC_C_LANGUAGE_STANDARD = gnu99;
				GCC_PREPROCESSOR_DEFINITIONS = (
					"DEBUG=1",
					"$(inherited)",
				);
				GCC_SYMBOLS_PRIVATE_EXTERN = NO;
				GCC_WARN_ABOUT_RETURN_TYPE = YES_ERROR;
				GCC_WARN_UNDECLARED_SELECTOR = YES;
				HEADER_SEARCH_PATHS = (
					"$(inherited)",
					"$(DEPS_BUILD_DIR)/db/include",
				);
				LIBRARY_SEARCH_PATHS = "$(DEPS_BUILD_DIR)/db/lib";
				OTHER_LDFLAGS = "-ldb_cxx";
				PRODUCT_NAME = "$(TARGET_NAME)";
				SKIP_INSTALL = YES;
			};
			name = Debug;
		};
		B23D1F6C18142CF400E6B212 /* Release */ = {
			isa = XCBuildConfiguration;
			buildSettings = {
				CLANG_ENABLE_OBJC_ARC = YES;
				CLANG_WARN_BOOL_CONVERSION = YES;
				CLANG_WARN_DIRECT_OBJC_ISA_USAGE = YES_ERROR;
				CLANG_WARN_OBJC_ROOT_CLASS = YES_ERROR;
				ENABLE_NS_ASSERTIONS = NO;
				GCC_C_LANGUAGE_STANDARD = gnu99;
				GCC_WARN_ABOUT_RETURN_TYPE = YES_ERROR;
				GCC_WARN_UNDECLARED_SELECTOR = YES;
				HEADER_SEARCH_PATHS = (
					"$(inherited)",
					"$(DEPS_BUILD_DIR)/db/include",
				);
				LIBRARY_SEARCH_PATHS = "$(DEPS_BUILD_DIR)/db/lib";
				OTHER_LDFLAGS = "-ldb_cxx";
				PRODUCT_NAME = "$(TARGET_NAME)";
				SKIP_INSTALL = YES;
			};
			name = Release;
		};
		B248B2E8170D765100EBA58E /* Debug */ = {
			isa = XCBuildConfiguration;
			buildSettings = {
				CLANG_CXX_LANGUAGE_STANDARD = "gnu++0x";
				CLANG_CXX_LIBRARY = "libc++";
				COMBINE_HIDPI_IMAGES = YES;
				GCC_C_LANGUAGE_STANDARD = gnu99;
				GCC_PRECOMPILE_PREFIX_HEADER = NO;
				GCC_PREFIX_HEADER = "";
				GCC_PREPROCESSOR_DEFINITIONS = (
					"DEBUG=1",
					"$(inherited)",
				);
				INFOPLIST_FILE = "macosx/GettextTools-Info.plist";
				INSTALL_PATH = "$(LOCAL_LIBRARY_DIR)/Bundles";
				PRODUCT_NAME = "$(TARGET_NAME)";
				SKIP_INSTALL = YES;
				WRAPPER_EXTENSION = bundle;
			};
			name = Debug;
		};
		B248B2E9170D765100EBA58E /* Release */ = {
			isa = XCBuildConfiguration;
			buildSettings = {
				CLANG_CXX_LANGUAGE_STANDARD = "gnu++0x";
				CLANG_CXX_LIBRARY = "libc++";
				COMBINE_HIDPI_IMAGES = YES;
				GCC_C_LANGUAGE_STANDARD = gnu99;
				GCC_PRECOMPILE_PREFIX_HEADER = NO;
				GCC_PREFIX_HEADER = "";
				INFOPLIST_FILE = "macosx/GettextTools-Info.plist";
				INSTALL_PATH = "$(LOCAL_LIBRARY_DIR)/Bundles";
				PRODUCT_NAME = "$(TARGET_NAME)";
				SKIP_INSTALL = YES;
				WRAPPER_EXTENSION = bundle;
			};
			name = Release;
		};
		B24ACD7916F6201F00399242 /* Debug */ = {
			isa = XCBuildConfiguration;
			buildSettings = {
				ALWAYS_SEARCH_USER_PATHS = NO;
				CLANG_CXX_LANGUAGE_STANDARD = "c++0x";
				CLANG_CXX_LIBRARY = "libc++";
				CLANG_ENABLE_OBJC_ARC = NO;
				CLANG_WARN_CONSTANT_CONVERSION = YES;
				CLANG_WARN_EMPTY_BODY = YES;
				CLANG_WARN_ENUM_CONVERSION = YES;
				CLANG_WARN_INT_CONVERSION = YES;
				CLANG_WARN__DUPLICATE_METHOD_MATCH = YES;
				COPY_PHASE_STRIP = NO;
				DEPS_BUILD_DIR = "$(OBJROOT)/Deps.build/$(CONFIGURATION)";
				GCC_DYNAMIC_NO_PIC = NO;
				GCC_ENABLE_OBJC_EXCEPTIONS = YES;
				GCC_INLINES_ARE_PRIVATE_EXTERN = YES;
				GCC_OPTIMIZATION_LEVEL = 0;
				GCC_PREPROCESSOR_DEFINITIONS = (
					"$(WX_DEFINES)",
					"$(POEDIT_FEATURES)",
					"DEBUG=1",
				);
				GCC_SYMBOLS_PRIVATE_EXTERN = YES;
				GCC_WARN_64_TO_32_BIT_CONVERSION = YES;
				GCC_WARN_ABOUT_RETURN_TYPE = YES;
				GCC_WARN_HIDDEN_VIRTUAL_FUNCTIONS = YES;
				GCC_WARN_NON_VIRTUAL_DESTRUCTOR = YES;
				GCC_WARN_SHADOW = YES;
				GCC_WARN_UNINITIALIZED_AUTOS = YES;
				GCC_WARN_UNUSED_FUNCTION = YES;
				GCC_WARN_UNUSED_LABEL = YES;
				GCC_WARN_UNUSED_PARAMETER = YES;
				GCC_WARN_UNUSED_VARIABLE = YES;
				GETTEXT_BINARIES = "msgcat msgfmt msgunfmt msguniq msgmerge xgettext";
				HEADER_SEARCH_PATHS = (
					deps/custom_build/config,
					deps/wx/include,
					deps/boost,
					deps/lucene,
					deps/lucene/LucenePlusPlus/include,
					"$(DEPS_BUILD_DIR)/icu/include",
				);
				LIBRARY_SEARCH_PATHS = "";
				MACOSX_DEPLOYMENT_TARGET = 10.7;
				ONLY_ACTIVE_ARCH = YES;
				POEDIT_FEATURES = "";
<<<<<<< HEAD
				POEDIT_VERSION = 1.7beta1;
=======
				POEDIT_VERSION = 1.6.9;
>>>>>>> bdacd29e
				SDKROOT = macosx;
				WX_DEFINES = "__WXOSX_COCOA__ __WX__ __WXMAC_XCODE__=1 wxUSE_UNICODE_UTF8=0 wxUSE_UNICODE_WCHAR=1";
			};
			name = Debug;
		};
		B24ACD7A16F6201F00399242 /* Release */ = {
			isa = XCBuildConfiguration;
			buildSettings = {
				ALWAYS_SEARCH_USER_PATHS = NO;
				CLANG_CXX_LANGUAGE_STANDARD = "c++0x";
				CLANG_CXX_LIBRARY = "libc++";
				CLANG_ENABLE_OBJC_ARC = NO;
				CLANG_WARN_CONSTANT_CONVERSION = YES;
				CLANG_WARN_EMPTY_BODY = YES;
				CLANG_WARN_ENUM_CONVERSION = YES;
				CLANG_WARN_INT_CONVERSION = YES;
				CLANG_WARN__DUPLICATE_METHOD_MATCH = YES;
				COPY_PHASE_STRIP = YES;
				DEBUG_INFORMATION_FORMAT = "dwarf-with-dsym";
				DEPS_BUILD_DIR = "$(OBJROOT)/Deps.build/$(CONFIGURATION)";
				GCC_ENABLE_OBJC_EXCEPTIONS = YES;
				GCC_INLINES_ARE_PRIVATE_EXTERN = YES;
				GCC_PREPROCESSOR_DEFINITIONS = (
					"$(WX_DEFINES)",
					"$(POEDIT_FEATURES)",
				);
				GCC_SYMBOLS_PRIVATE_EXTERN = YES;
				GCC_WARN_64_TO_32_BIT_CONVERSION = YES;
				GCC_WARN_ABOUT_RETURN_TYPE = YES;
				GCC_WARN_HIDDEN_VIRTUAL_FUNCTIONS = YES;
				GCC_WARN_NON_VIRTUAL_DESTRUCTOR = YES;
				GCC_WARN_SHADOW = YES;
				GCC_WARN_UNINITIALIZED_AUTOS = YES;
				GCC_WARN_UNUSED_FUNCTION = YES;
				GCC_WARN_UNUSED_LABEL = YES;
				GCC_WARN_UNUSED_PARAMETER = YES;
				GCC_WARN_UNUSED_VARIABLE = YES;
				GETTEXT_BINARIES = "msgcat msgfmt msgunfmt msguniq msgmerge xgettext";
				HEADER_SEARCH_PATHS = (
					deps/custom_build/config,
					deps/wx/include,
					deps/boost,
					deps/lucene,
					deps/lucene/LucenePlusPlus/include,
					"$(DEPS_BUILD_DIR)/icu/include",
				);
				LIBRARY_SEARCH_PATHS = "";
				MACOSX_DEPLOYMENT_TARGET = 10.7;
				POEDIT_FEATURES = "";
<<<<<<< HEAD
				POEDIT_VERSION = 1.7beta1;
=======
				POEDIT_VERSION = 1.6.9;
>>>>>>> bdacd29e
				SDKROOT = macosx;
				WX_DEFINES = "__WXOSX_COCOA__ __WX__ __WXMAC_XCODE__=1 wxUSE_UNICODE_UTF8=0 wxUSE_UNICODE_WCHAR=1";
			};
			name = Release;
		};
		B24ACD7C16F6201F00399242 /* Debug */ = {
			isa = XCBuildConfiguration;
			buildSettings = {
				CLANG_ENABLE_OBJC_ARC = YES;
				COMBINE_HIDPI_IMAGES = YES;
				GCC_PRECOMPILE_PREFIX_HEADER = YES;
				GCC_PREFIX_HEADER = "src/Poedit-Prefix.pch";
				INFOPLIST_FILE = "$(SRCROOT)/macosx/Poedit-Info.plist";
				LIBRARY_SEARCH_PATHS = (
					"$(DEPS_BUILD_DIR)/icu/lib",
					"$(DEPS_BUILD_DIR)/db/lib",
				);
				OTHER_LDFLAGS = (
					"-licuuc",
					"-licudata",
					"-licui18n",
					"-ldb_cxx",
				);
				POEDIT_FEATURES = USE_SPARKLE;
				PRODUCT_NAME = "$(TARGET_NAME)";
				WRAPPER_EXTENSION = app;
			};
			name = Debug;
		};
		B24ACD7D16F6201F00399242 /* Release */ = {
			isa = XCBuildConfiguration;
			buildSettings = {
				CLANG_ENABLE_OBJC_ARC = YES;
				COMBINE_HIDPI_IMAGES = YES;
				GCC_PRECOMPILE_PREFIX_HEADER = YES;
				GCC_PREFIX_HEADER = "src/Poedit-Prefix.pch";
				INFOPLIST_FILE = "$(SRCROOT)/macosx/Poedit-Info.plist";
				LIBRARY_SEARCH_PATHS = (
					"$(DEPS_BUILD_DIR)/icu/lib",
					"$(DEPS_BUILD_DIR)/db/lib",
				);
				OTHER_LDFLAGS = (
					"-licuuc",
					"-licudata",
					"-licui18n",
					"-ldb_cxx",
				);
				POEDIT_FEATURES = USE_SPARKLE;
				PRODUCT_NAME = "$(TARGET_NAME)";
				WRAPPER_EXTENSION = app;
			};
			name = Release;
		};
		B27115FA170830A800B936D5 /* Debug */ = {
			isa = XCBuildConfiguration;
			buildSettings = {
				DEBUGGING_SYMBOLS = YES;
				GCC_C_LANGUAGE_STANDARD = gnu99;
				GCC_GENERATE_DEBUGGING_SYMBOLS = YES;
				GCC_OPTIMIZATION_LEVEL = 0;
				MACOSX_DEPLOYMENT_TARGET = "";
				OTHER_CFLAGS = "";
				OTHER_LDFLAGS = "";
				PRODUCT_NAME = "$(TARGET_NAME)";
			};
			name = Debug;
		};
		B27115FB170830A800B936D5 /* Release */ = {
			isa = XCBuildConfiguration;
			buildSettings = {
				GCC_C_LANGUAGE_STANDARD = gnu99;
				MACOSX_DEPLOYMENT_TARGET = "";
				OTHER_CFLAGS = "";
				OTHER_LDFLAGS = "";
				PRODUCT_NAME = "$(TARGET_NAME)";
			};
			name = Release;
		};
/* End XCBuildConfiguration section */

/* Begin XCConfigurationList section */
		B23D1F6A18142CF400E6B212 /* Build configuration list for PBXNativeTarget "dump-legacy-tm" */ = {
			isa = XCConfigurationList;
			buildConfigurations = (
				B23D1F6B18142CF400E6B212 /* Debug */,
				B23D1F6C18142CF400E6B212 /* Release */,
			);
			defaultConfigurationIsVisible = 0;
			defaultConfigurationName = Release;
		};
		B248B2EA170D765100EBA58E /* Build configuration list for PBXNativeTarget "GettextTools" */ = {
			isa = XCConfigurationList;
			buildConfigurations = (
				B248B2E8170D765100EBA58E /* Debug */,
				B248B2E9170D765100EBA58E /* Release */,
			);
			defaultConfigurationIsVisible = 0;
			defaultConfigurationName = Release;
		};
		B24ACD5616F6201F00399242 /* Build configuration list for PBXProject "Poedit" */ = {
			isa = XCConfigurationList;
			buildConfigurations = (
				B24ACD7916F6201F00399242 /* Debug */,
				B24ACD7A16F6201F00399242 /* Release */,
			);
			defaultConfigurationIsVisible = 0;
			defaultConfigurationName = Release;
		};
		B24ACD7B16F6201F00399242 /* Build configuration list for PBXNativeTarget "Poedit" */ = {
			isa = XCConfigurationList;
			buildConfigurations = (
				B24ACD7C16F6201F00399242 /* Debug */,
				B24ACD7D16F6201F00399242 /* Release */,
			);
			defaultConfigurationIsVisible = 0;
			defaultConfigurationName = Release;
		};
		B27115F9170830A800B936D5 /* Build configuration list for PBXLegacyTarget "ant_external_deps" */ = {
			isa = XCConfigurationList;
			buildConfigurations = (
				B27115FA170830A800B936D5 /* Debug */,
				B27115FB170830A800B936D5 /* Release */,
			);
			defaultConfigurationIsVisible = 0;
			defaultConfigurationName = Release;
		};
/* End XCConfigurationList section */
	};
	rootObject = B24ACD5316F6201F00399242 /* Project object */;
}<|MERGE_RESOLUTION|>--- conflicted
+++ resolved
@@ -1249,11 +1249,7 @@
 				MACOSX_DEPLOYMENT_TARGET = 10.7;
 				ONLY_ACTIVE_ARCH = YES;
 				POEDIT_FEATURES = "";
-<<<<<<< HEAD
 				POEDIT_VERSION = 1.7beta1;
-=======
-				POEDIT_VERSION = 1.6.9;
->>>>>>> bdacd29e
 				SDKROOT = macosx;
 				WX_DEFINES = "__WXOSX_COCOA__ __WX__ __WXMAC_XCODE__=1 wxUSE_UNICODE_UTF8=0 wxUSE_UNICODE_WCHAR=1";
 			};
@@ -1303,11 +1299,7 @@
 				LIBRARY_SEARCH_PATHS = "";
 				MACOSX_DEPLOYMENT_TARGET = 10.7;
 				POEDIT_FEATURES = "";
-<<<<<<< HEAD
 				POEDIT_VERSION = 1.7beta1;
-=======
-				POEDIT_VERSION = 1.6.9;
->>>>>>> bdacd29e
 				SDKROOT = macosx;
 				WX_DEFINES = "__WXOSX_COCOA__ __WX__ __WXMAC_XCODE__=1 wxUSE_UNICODE_UTF8=0 wxUSE_UNICODE_WCHAR=1";
 			};
