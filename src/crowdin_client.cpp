﻿/*
 *  This file is part of Poedit (https://poedit.net)
 *
 *  Copyright (C) 2015-2016 Vaclav Slavik
 *
 *  Permission is hereby granted, free of charge, to any person obtaining a
 *  copy of this software and associated documentation files (the "Software"),
 *  to deal in the Software without restriction, including without limitation
 *  the rights to use, copy, modify, merge, publish, distribute, sublicense,
 *  and/or sell copies of the Software, and to permit persons to whom the
 *  Software is furnished to do so, subject to the following conditions:
 *
 *  The above copyright notice and this permission notice shall be included in
 *  all copies or substantial portions of the Software.
 *
 *  THE SOFTWARE IS PROVIDED "AS IS", WITHOUT WARRANTY OF ANY KIND, EXPRESS OR
 *  IMPLIED, INCLUDING BUT NOT LIMITED TO THE WARRANTIES OF MERCHANTABILITY,
 *  FITNESS FOR A PARTICULAR PURPOSE AND NONINFRINGEMENT. IN NO EVENT SHALL THE
 *  AUTHORS OR COPYRIGHT HOLDERS BE LIABLE FOR ANY CLAIM, DAMAGES OR OTHER
 *  LIABILITY, WHETHER IN AN ACTION OF CONTRACT, TORT OR OTHERWISE, ARISING
 *  FROM, OUT OF OR IN CONNECTION WITH THE SOFTWARE OR THE USE OR OTHER
 *  DEALINGS IN THE SOFTWARE.
 *
 */


#include "crowdin_client.h"

#include "http_client.h"
#include "keychain/keytar.h"
#include "str_helpers.h"

#include <functional>
#include <mutex>
#include <boost/algorithm/string.hpp>

#include <wx/translation.h>
#include <wx/utils.h>

// GCC's libstdc++ didn't have functional std::regex implementation until 4.9
#if (defined(__GNUC__) && !defined(__clang__) && !wxCHECK_GCC_VERSION(4,9))
    #include <boost/regex.hpp>
    using boost::regex;
    using boost::regex_search;
    using boost::smatch;
#else
    #include <regex>
    using std::regex;
    using std::regex_search;
    using std::smatch;
#endif

// ----------------------------------------------------------------
// Implementation
// ----------------------------------------------------------------

namespace
{

#define OAUTH_CLIENT_ID     "poedit-y1aBMmDbm3s164dtJ4Ur150e2"
#define OAUTH_AUTHORIZE_URL "/oauth2/authorize?response_type=token&client_id=" OAUTH_CLIENT_ID
#define OAUTH_URI_PREFIX    "poedit://auth/crowdin/"

// Recursive extract files from /api/project/*/info response
void ExtractFilesFromInfo(std::vector<std::wstring>& out, const json& r, const std::wstring& prefix)
{
    for (auto i : r["files"])
    {
        std::wstring name = prefix + str::to_wstring(i["name"]);
        std::string node_type = i["node_type"];
        if (node_type == "file")
        {
            out.push_back(name);
        }
        else if (node_type == "directory")
        {
            ExtractFilesFromInfo(out, i, name + L"/");
        }
    }
}

} // anonymous namespace


std::string CrowdinClient::WrapLink(const std::string& page)
{
    std::string url("https://poedit.net/crowdin");
    if (!page.empty() && page != "/")
        url += "?u=" + http_client::url_encode(page);
    return url;
}


class CrowdinClient::crowdin_http_client : public http_client
{
public:
    crowdin_http_client(CrowdinClient& owner)
        : http_client("https://api.crowdin.com"), m_owner(owner)
    {}

protected:
    std::string parse_json_error(const json& response) const override
    {
        std::string msg = response["error"]["message"];

        // Translate commonly encountered messages:
        if (msg == "Translations download is forbidden by project owner")
            msg = _("Downloading translations is disabled in this project.").utf8_str();

        return msg;
    }

    void on_error_response(int& statusCode, std::string& message) override
    {
        if (statusCode == 401/*Unauthorized*/)
        {
            // message is e.g. "The access token provided is invalid"
            message = _("Not authorized, please sign in again.").utf8_str();
            m_owner.SignOut();
        }
    }

    CrowdinClient& m_owner;
};


CrowdinClient::CrowdinClient() : m_api(new crowdin_http_client(*this))
{
    SignInIfAuthorized();
}

CrowdinClient::~CrowdinClient() {}


dispatch::future<void> CrowdinClient::Authenticate()
{
    auto url = WrapLink(OAUTH_AUTHORIZE_URL);
    m_authCallback.reset(new dispatch::promise<void>);
    wxLaunchDefaultBrowser(url);
    return m_authCallback->get_future();
}


void CrowdinClient::HandleOAuthCallback(const std::string& uri)
{
    if (!m_authCallback)
        return;

    const regex re("access_token=([^&]+)&");
    smatch m;
    if (!regex_search(uri, m, re))
        return;

    SaveAndSetToken(m.str(1));

    m_authCallback->set_value();
    m_authCallback.reset();
}


bool CrowdinClient::IsOAuthCallback(const std::string& uri)
{
    return boost::starts_with(uri, OAUTH_URI_PREFIX);
}


dispatch::future<CrowdinClient::UserInfo> CrowdinClient::GetUserInfo()
{
<<<<<<< HEAD
    return m_api->get("/api/account/profile?json=")
        .then([](json r)
        {
            json profile = r["profile"];
            UserInfo u;
            u.name = str::to_wstring(profile["name"]);
            u.login = str::to_wstring(profile["login"]);
            return u;
        });
=======
    m_api->get("/api/account/profile?json=",
            // OK:
            [callback](const json_dict& r){
                auto profile = r.subdict("profile");
                UserInfo u;
                u.login = profile.wstring("login");
                u.name = !profile.is_null("name") ? profile.wstring("name") : u.login;
                callback(u);
            },
            // error:
            [](std::exception_ptr) {}
    );
>>>>>>> 1f329f20
}


dispatch::future<std::vector<CrowdinClient::ProjectListing>> CrowdinClient::GetUserProjects()
{
    return m_api->get("/api/account/get-projects?json=&role=all")
        .then([](json r)
        {
            std::vector<ProjectListing> all;
            for (auto i : r["projects"])
            {
                all.push_back({
                    str::to_wstring(i["name"]),
                    i["identifier"],
                    (bool)i["downloadable"].get<int>()
                });
            }
            return all;
        });
}


dispatch::future<CrowdinClient::ProjectInfo> CrowdinClient::GetProjectInfo(const std::string& project_id)
{
    auto url = "/api/project/" + project_id + "/info?json=&project-identifier=" + project_id;
    return m_api->get(url)
        .then([](json r){
            ProjectInfo prj;
            auto details = r["details"];
            prj.name = str::to_wstring(details["name"]);
            prj.identifier = details["identifier"];
            for (auto i : r["languages"])
            {
                if (i["can_translate"].get<int>() != 0)
                    prj.languages.push_back(Language::TryParse(str::to_wstring(i["code"])));
            }
            ExtractFilesFromInfo(prj.files, r, L"/");
            return prj;
        });
}


dispatch::future<void> CrowdinClient::DownloadFile(const std::string& project_id,
                                                   const std::wstring& file,
                                                   const Language& lang,
                                                   const std::wstring& output_file)
{
    // NB: "export_translated_only" means the translation is not filled with the source string
    //     if there's no translation, i.e. what Poedit wants.
    auto url = "/api/project/" + project_id + "/export-file"
                   "?json="
                   "&export_translated_only=1"
                   "&language=" + lang.LanguageTag() +
                   "&file=" + http_client::url_encode(file);
    return m_api->download(url, output_file);
}


dispatch::future<void> CrowdinClient::UploadFile(const std::string& project_id,
                                                 const std::wstring& file,
                                                 const Language& lang,
                                                 const std::string& file_content)
{
    auto url = "/api/project/" + project_id + "/upload-translation";

    multipart_form_data data;
    data.add_value("json", "");
    data.add_value("language", lang.LanguageTag());
    data.add_value("import_duplicates", "0");
    data.add_value("import_eq_suggestions", "0");
    data.add_file("files[" + str::to_utf8(file) + "]", "upload.po", file_content);

    return m_api->post(url, data).then([](json){});
}


bool CrowdinClient::IsSignedIn() const
{
    std::string token;
    return keytar::GetPassword("Crowdin", &token);
}


void CrowdinClient::SignInIfAuthorized()
{
    std::string token;
    if (keytar::GetPassword("Crowdin", &token))
        SetToken(token);
}


void CrowdinClient::SetToken(const std::string& token)
{
    m_api->set_authorization(!token.empty() ? "Bearer " + token : "");
}


void CrowdinClient::SaveAndSetToken(const std::string& token)
{
    SetToken(token);
    keytar::AddPassword("Crowdin", token);
}


void CrowdinClient::SignOut()
{
    m_api->set_authorization("");
    keytar::DeletePassword("Crowdin");
}


// ----------------------------------------------------------------
// Singleton management
// ----------------------------------------------------------------

static std::once_flag initializationFlag;
CrowdinClient* CrowdinClient::ms_instance = nullptr;

CrowdinClient& CrowdinClient::Get()
{
    std::call_once(initializationFlag, []() {
        ms_instance = new CrowdinClient;
    });
    return *ms_instance;
}

void CrowdinClient::CleanUp()
{
    if (ms_instance)
    {
        delete ms_instance;
        ms_instance = nullptr;
    }
}
<|MERGE_RESOLUTION|>--- conflicted
+++ resolved
@@ -166,30 +166,15 @@
 
 dispatch::future<CrowdinClient::UserInfo> CrowdinClient::GetUserInfo()
 {
-<<<<<<< HEAD
     return m_api->get("/api/account/profile?json=")
         .then([](json r)
         {
             json profile = r["profile"];
             UserInfo u;
-            u.name = str::to_wstring(profile["name"]);
             u.login = str::to_wstring(profile["login"]);
+            u.name = !profile["name"].is_null() ? str::to_wstring(profile["name"]) : u.login;
             return u;
         });
-=======
-    m_api->get("/api/account/profile?json=",
-            // OK:
-            [callback](const json_dict& r){
-                auto profile = r.subdict("profile");
-                UserInfo u;
-                u.login = profile.wstring("login");
-                u.name = !profile.is_null("name") ? profile.wstring("name") : u.login;
-                callback(u);
-            },
-            // error:
-            [](std::exception_ptr) {}
-    );
->>>>>>> 1f329f20
 }
 
 
