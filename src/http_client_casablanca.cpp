--- conflicted
+++ resolved
@@ -293,20 +293,6 @@
         return c;
     }
 
-<<<<<<< HEAD
-private:
-#ifdef _WIN32
-=======
-    static bool is_windows_xp()
-    {
-        OSVERSIONINFOEX info;
-        ZeroMemory(&info, sizeof(info));
-        info.dwOSVersionInfoSize = sizeof(info);
-        GetVersionEx(reinterpret_cast<OSVERSIONINFO*>(&info));
-        return (info.dwMajorVersion < 6); // XP
-    }
-
->>>>>>> e5d68f38
     static std::wstring windows_version()
     {
         OSVERSIONINFOEX info = { 0 };
