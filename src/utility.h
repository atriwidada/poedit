/*
 *  This file is part of Poedit (http://poedit.net)
 *
 *  Copyright (C) 2010-2015 Vaclav Slavik
 *
 *  Permission is hereby granted, free of charge, to any person obtaining a
 *  copy of this software and associated documentation files (the "Software"),
 *  to deal in the Software without restriction, including without limitation
 *  the rights to use, copy, modify, merge, publish, distribute, sublicense,
 *  and/or sell copies of the Software, and to permit persons to whom the
 *  Software is furnished to do so, subject to the following conditions:
 *
 *  The above copyright notice and this permission notice shall be included in
 *  all copies or substantial portions of the Software.
 *
 *  THE SOFTWARE IS PROVIDED "AS IS", WITHOUT WARRANTY OF ANY KIND, EXPRESS OR
 *  IMPLIED, INCLUDING BUT NOT LIMITED TO THE WARRANTIES OF MERCHANTABILITY,
 *  FITNESS FOR A PARTICULAR PURPOSE AND NONINFRINGEMENT. IN NO EVENT SHALL THE
 *  AUTHORS OR COPYRIGHT HOLDERS BE LIABLE FOR ANY CLAIM, DAMAGES OR OTHER
 *  LIABILITY, WHETHER IN AN ACTION OF CONTRACT, TORT OR OTHERWISE, ARISING
 *  FROM, OUT OF OR IN CONNECTION WITH THE SOFTWARE OR THE USE OR OTHER
 *  DEALINGS IN THE SOFTWARE.
 *
 */

#ifndef _UTILITY_H_
#define _UTILITY_H_

#ifndef HAVE_MKDTEMP
    #ifdef __WXOSX__
        #define HAVE_MKDTEMP
    #endif
#endif

#include <wx/app.h>
#include <wx/string.h>
#include <wx/arrstr.h>
#include <wx/toplevel.h>

#include <functional>

// ----------------------------------------------------------------------
// Multithreading helpers
// ----------------------------------------------------------------------

#if defined(__WXOSX__) && defined(__clang__)
    #define HAVE_DISPATCH
    extern void call_on_main_thread_impl(std::function<void()> func);
#endif

/**
    Simply calls the callable @a func on the main thread, asynchronously.
 */
template<typename F>
void call_on_main_thread(F&& func)
{
#ifdef HAVE_DISPATCH
    call_on_main_thread_impl(func);
#else
    wxTheApp->CallAfter(func);
#endif
}

#if defined(__clang__)

template<typename... Args>
auto on_main_thread_impl(std::function<void(Args...)> func) -> std::function<void(Args...)>
{
    return [func](Args... args){
        call_on_main_thread([func,args...]{
            func(args...);
        });
    };
}

#else // sigh... neither VS2013 nor GCC 4.8 can deal with the above

// Visual Studio 2013 is broken and won't parse the above; 2015 fixes it.
inline auto on_main_thread_impl(std::function<void()> func) -> std::function<void()>
{
    return [func](){ call_on_main_thread([=]{ func(); }); };
}
template<typename A1>
auto on_main_thread_impl(std::function<void(A1)> func) -> std::function<void(A1)>
{
    return [func](A1 a1){ call_on_main_thread([=]{ func(a1); }); };
}
template<typename A1, typename A2>
auto on_main_thread_impl(std::function<void(A1,A2)> func) -> std::function<void(A1,A2)>
{
    return [func](A1 a1, A2 a2){ call_on_main_thread([=]{ func(a1,a2); }); };
}
template<typename A1, typename A2, typename A3>
auto on_main_thread_impl(std::function<void(A1, A2, A3)> func) -> std::function<void(A1, A2, A3)>
{
    return [func](A1 a1, A2 a2, A3 a3){ call_on_main_thread([=]{ func(a1, a2, a3); }); };
}

#endif

/**
    Wraps a callable into std::function called on the main thread.
    
    Returned function takes the same arguments as @a func and is called on the
    main thread. I.e. the returned object may be called from any thread, but
    @a func is guaranteed to execute on the main one.
    
    Notice that it is necessary to specify template parameters because they
    cannot be deduced.
    
    Example usage:
    
        on_main_thread<int,std::string>(this, [=](int i, std::string s){
            ...
        })
 */
template<typename... Args, typename F>
auto on_main_thread(F&& func) -> std::function<void(Args...)>
{
    return on_main_thread_impl(std::function<void(Args...)>(func));
}

/**
    Like on_main_thread<> but is only called if @a window is still valid
    (using a wxWeakRef<> to check).
 */
template<typename... Args, typename F, typename Class>
auto on_main_thread_for_window(Class *self, F&& func) -> std::function<void(Args...)>
{
    wxWeakRef<Class> weak(self);
    return on_main_thread<Args...>([=](Args... args){
        if (weak)
            func(args...);
    });
}


/**
    Wraps a method into function called on the main thread.
    
    Returned function takes the same arguments as the provided method @a func
    and is called on the main thread. I.e. the returned object may be called
    from any thread, but @a func is guaranteed to execute on the main one.
    
    Example usage:
    
        on_main_thread(this, &CrowdinOpenDialog::OnFetchedProjects)
 */
template<typename Class, typename... Args>
auto on_main_thread(Class *self, void (Class::*func)(Args...)) -> std::function<void(Args...)>
{
    wxWeakRef<Class> weak(self);
    return on_main_thread<Args...>([=](Args... args){
        if (weak)
            ((*weak.get()).*func)(args...);
    });
}


// ----------------------------------------------------------------------
// Misc platform differences
// ----------------------------------------------------------------------

#ifdef __WXMSW__
    #define MSW_OR_OTHER(msw, other) msw
#else
    #define MSW_OR_OTHER(msw, other) other
#endif

#ifdef __WXOSX__
<<<<<<< HEAD
    #define OSX_OR_OTHER(msw, other) msw
#else
    #define OSX_OR_OTHER(msw, other) other
#endif

=======
    #define BORDER_WIN(dir, n) Border(dir, 0)
    #define BORDER_OSX(dir, n) Border(dir, n)
#else
    #define BORDER_WIN(dir, n) Border(dir, n)
    #define BORDER_OSX(dir, n) Border(dir, 0)
#endif
>>>>>>> 13a9c8dc

// ----------------------------------------------------------------------
// Misc helpers
// ----------------------------------------------------------------------

wxString EscapeMarkup(const wxString& str);

// Encoding and decoding a string with C escape sequences:

template<typename T>
inline T EscapeCString(const T& str)
{
    T out;
    out.reserve(str.length());
    for (wchar_t c: str)
    {
        switch (c)
        {
            case '"' : out += L"\\\"";  break;
            case '\a': out += L"\\a";   break;
            case '\b': out += L"\\b";   break;
            case '\f': out += L"\\f";   break;
            case '\n': out += L"\\n";   break;
            case '\r': out += L"\\r";   break;
            case '\t': out += L"\\t";   break;
            case '\v': out += L"\\v";   break;
            case '\\': out += L"\\\\";  break;
            default:
                out += c;
                break;
        }
    }
    return out;
}

template<typename T>
inline T UnescapeCString(const T& str)
{
    T out;
    out.reserve(str.length());
    for (auto i = str.begin(); i != str.end(); ++i)
    {
        wchar_t c = *i;
        if (c == '\\')
        {
            if (++i != str.end())
            {
                switch ((wchar_t)*i)
                {
                    case 'a': out += '\a'; break;
                    case 'b': out += '\b'; break;
                    case 'f': out += '\f'; break;
                    case 'n': out += '\n'; break;
                    case 'r': out += '\r'; break;
                    case 't': out += '\t'; break;
                    case 'v': out += '\v'; break;
                    case '\\':
                    case '"':
                    case '\'':
                    case '?':
                        out += *i;
                        break;
                    default:
                        out += c;
                        out += *i;
                        break;
                }
            }
            else
            {
                out += c;
            }
        }
        else
        {
            out += c;
        }
    }
    return out;
}


// ----------------------------------------------------------------------
// TempDirectory
// ----------------------------------------------------------------------

// Helper class for managing temporary directories.
// Cleans the directory when destroyed.
class TempDirectory
{
public:
    // creates randomly-named temp directory with "poedit" name prefix
    TempDirectory();
    ~TempDirectory();

    bool IsOk() const { return !m_dir.empty(); }

    // creates new file name in that directory
    wxString CreateFileName(const wxString& suffix);

    /// Clears the temp directory (only safe if none of the files are open). Called by dtor.
    void Clear();

    // whether to keep temporary files
    static void KeepFiles(bool keep = true) { ms_keepFiles = keep; }

private:
    int m_counter;
    wxString m_dir;
    wxArrayString m_files;

    static bool ms_keepFiles;
};

/// Holder of temporary file for creating the output.
/// Use Commit() to move the written file to its final location.
/// Destructor deletes the temp file if it still exists.
class TempOutputFileFor
{
public:
    explicit TempOutputFileFor(const wxString& filename);
    ~TempOutputFileFor();

    /// Name of the temporary placeholder
    const wxString& FileName() const { return m_filenameTmp; }

    /// Renames temp file to the final one (passed to ctor).
    bool Commit();

#ifdef __WXOSX__
    wxString m_tempDir;
#endif
    wxString m_filenameTmp;
    wxString m_filenameFinal;
};

// Helper for writing files


// ----------------------------------------------------------------------
// Helpers for persisting windows' state
// ----------------------------------------------------------------------

enum WinStateFlags
{
    WinState_Pos  = 1,
    WinState_Size = 2,
    WinState_All  = WinState_Pos | WinState_Size
};

void SaveWindowState(const wxTopLevelWindow *win, int flags = WinState_All);
void RestoreWindowState(wxTopLevelWindow *win, const wxSize& defaultSize,
                        int flags = WinState_All);

inline wxString WindowStatePath(const wxWindow *win)
{
    return wxString::Format("/windows/%s/", win->GetName().c_str());
}

#endif // _UTILITY_H_<|MERGE_RESOLUTION|>--- conflicted
+++ resolved
@@ -168,20 +168,18 @@
 #endif
 
 #ifdef __WXOSX__
-<<<<<<< HEAD
     #define OSX_OR_OTHER(msw, other) msw
 #else
     #define OSX_OR_OTHER(msw, other) other
 #endif
 
-=======
+#ifdef __WXOSX__
     #define BORDER_WIN(dir, n) Border(dir, 0)
     #define BORDER_OSX(dir, n) Border(dir, n)
 #else
     #define BORDER_WIN(dir, n) Border(dir, n)
     #define BORDER_OSX(dir, n) Border(dir, 0)
 #endif
->>>>>>> 13a9c8dc
 
 // ----------------------------------------------------------------------
 // Misc helpers
